--- conflicted
+++ resolved
@@ -128,15 +128,11 @@
         for(int ni=0; ni<nImages[seq]; ni++, proccIm++)
         {
             // Read image from file
-<<<<<<< HEAD
-            im = cv::imread(vstrImageFilenames[seq][ni],cv::IMREAD_UNCHANGED);
-=======
             #ifdef OPENCV4
             im = cv::imread(vstrImageFilenames[seq][ni],cv::IMREAD_UNCHANGED);
             #else
             im = cv::imread(vstrImageFilenames[seq][ni],CV_LOAD_IMAGE_UNCHANGED);
             #endif
->>>>>>> aaa3b6ab
 
             double tframe = vTimestampsCam[seq][ni];
 
