/**
* This file is part of ORB-SLAM3
*
* Copyright (C) 2017-2020 Carlos Campos, Richard Elvira, Juan J. Gómez Rodríguez, José M.M. Montiel and Juan D. Tardós, University of Zaragoza.
* Copyright (C) 2014-2016 Raúl Mur-Artal, José M.M. Montiel and Juan D. Tardós, University of Zaragoza.
*
* ORB-SLAM3 is free software: you can redistribute it and/or modify it under the terms of the GNU General Public
* License as published by the Free Software Foundation, either version 3 of the License, or
* (at your option) any later version.
*
* ORB-SLAM3 is distributed in the hope that it will be useful, but WITHOUT ANY WARRANTY; without even
* the implied warranty of MERCHANTABILITY or FITNESS FOR A PARTICULAR PURPOSE. See the
* GNU General Public License for more details.
*
* You should have received a copy of the GNU General Public License along with ORB-SLAM3.
* If not, see <http://www.gnu.org/licenses/>.
*/



#include<iostream>
#include<algorithm>
#include<fstream>
#include<chrono>

#include<opencv2/core/core.hpp>

#include<System.h>

using namespace std;

void LoadImages(const string &strImagePath, const string &strPathTimes,
                vector<string> &vstrImages, vector<double> &vTimeStamps);

int main(int argc, char **argv)
{  
    if(argc < 5)
    {
        cerr << endl << "Usage: ./mono_euroc path_to_vocabulary path_to_settings path_to_sequence_folder_1 path_to_times_file_1 (path_to_image_folder_2 path_to_times_file_2 ... path_to_image_folder_N path_to_times_file_N) (trajectory_file_name)" << endl;
        return 1;
    }

    const int num_seq = (argc-3)/2;
    cout << "num_seq = " << num_seq << endl;
    bool bFileName= (((argc-3) % 2) == 1);
    string file_name;
    if (bFileName)
    {
        file_name = string(argv[argc-1]);
        cout << "file name: " << file_name << endl;
    }

    // Load all sequences:
    int seq;
    vector< vector<string> > vstrImageFilenames;
    vector< vector<double> > vTimestampsCam;
    vector<int> nImages;

    vstrImageFilenames.resize(num_seq);
    vTimestampsCam.resize(num_seq);
    nImages.resize(num_seq);

    int tot_images = 0;
    for (seq = 0; seq<num_seq; seq++)
    {
        cout << "Loading images for sequence " << seq << "...";
        LoadImages(string(argv[(2*seq)+3]) + "/mav0/cam0/data", string(argv[(2*seq)+4]), vstrImageFilenames[seq], vTimestampsCam[seq]);
        cout << "LOADED!" << endl;

        nImages[seq] = vstrImageFilenames[seq].size();
        tot_images += nImages[seq];
    }

    // Vector for tracking time statistics
    vector<float> vTimesTrack;
    vTimesTrack.resize(tot_images);

    cout << endl << "-------" << endl;
    cout.precision(17);

    // Create SLAM system. It initializes all system threads and gets ready to process frames.
    ORB_SLAM3::System SLAM(argv[1],argv[2],ORB_SLAM3::System::MONOCULAR, true);

    for (seq = 0; seq<num_seq; seq++)
    {

        // Main loop
        cv::Mat im;
        int proccIm = 0;
        for(int ni=0; ni<nImages[seq]; ni++, proccIm++)
        {

            // Read image from file
<<<<<<< HEAD
            im = cv::imread(vstrImageFilenames[seq][ni],cv::IMREAD_UNCHANGED);
=======
            #ifdef OPENCV4
            im = cv::imread(vstrImageFilenames[seq][ni],cv::IMREAD_UNCHANGED);
            #else
            im = cv::imread(vstrImageFilenames[seq][ni],CV_LOAD_IMAGE_UNCHANGED);
            #endif
>>>>>>> aaa3b6ab
            double tframe = vTimestampsCam[seq][ni];

            if(im.empty())
            {
                cerr << endl << "Failed to load image at: "
                     <<  vstrImageFilenames[seq][ni] << endl;
                return 1;
            }

    #ifdef COMPILEDWITHC11
            std::chrono::steady_clock::time_point t1 = std::chrono::steady_clock::now();
    #else
            std::chrono::monotonic_clock::time_point t1 = std::chrono::monotonic_clock::now();
    #endif

            // Pass the image to the SLAM system
            SLAM.TrackMonocular(im,tframe);

    #ifdef COMPILEDWITHC11
            std::chrono::steady_clock::time_point t2 = std::chrono::steady_clock::now();
    #else
            std::chrono::monotonic_clock::time_point t2 = std::chrono::monotonic_clock::now();
    #endif

#ifdef REGISTER_TIMES
            double t_track = std::chrono::duration_cast<std::chrono::duration<double,std::milli> >(t2 - t1).count();
            SLAM.InsertTrackTime(t_track);
#endif

            double ttrack= std::chrono::duration_cast<std::chrono::duration<double> >(t2 - t1).count();

            vTimesTrack[ni]=ttrack;

            // Wait to load the next frame
            double T=0;
            if(ni<nImages[seq]-1)
                T = vTimestampsCam[seq][ni+1]-tframe;
            else if(ni>0)
                T = tframe-vTimestampsCam[seq][ni-1];

            if(ttrack<T)
                usleep((T-ttrack)*1e6);
        }

        if(seq < num_seq - 1)
        {
            cout << "Changing the dataset" << endl;

            SLAM.ChangeDataset();
        }

    }
    // Stop all threads
    SLAM.Shutdown();

    // Save camera trajectory
    if (bFileName)
    {
        const string kf_file =  "kf_" + string(argv[argc-1]) + ".txt";
        const string f_file =  "f_" + string(argv[argc-1]) + ".txt";
        SLAM.SaveTrajectoryEuRoC(f_file);
        SLAM.SaveKeyFrameTrajectoryEuRoC(kf_file);
    }
    else
    {
        SLAM.SaveTrajectoryEuRoC("CameraTrajectory.txt");
        SLAM.SaveKeyFrameTrajectoryEuRoC("KeyFrameTrajectory.txt");
    }

    return 0;
}

void LoadImages(const string &strImagePath, const string &strPathTimes,
                vector<string> &vstrImages, vector<double> &vTimeStamps)
{
    ifstream fTimes;
    fTimes.open(strPathTimes.c_str());
    vTimeStamps.reserve(5000);
    vstrImages.reserve(5000);
    while(!fTimes.eof())
    {
        string s;
        getline(fTimes,s);
        if(!s.empty())
        {
            stringstream ss;
            ss << s;
            vstrImages.push_back(strImagePath + "/" + ss.str() + ".png");
            double t;
            ss >> t;
            vTimeStamps.push_back(t/1e9);

        }
    }
}<|MERGE_RESOLUTION|>--- conflicted
+++ resolved
@@ -91,15 +91,11 @@
         {
 
             // Read image from file
-<<<<<<< HEAD
-            im = cv::imread(vstrImageFilenames[seq][ni],cv::IMREAD_UNCHANGED);
-=======
             #ifdef OPENCV4
             im = cv::imread(vstrImageFilenames[seq][ni],cv::IMREAD_UNCHANGED);
             #else
             im = cv::imread(vstrImageFilenames[seq][ni],CV_LOAD_IMAGE_UNCHANGED);
             #endif
->>>>>>> aaa3b6ab
             double tframe = vTimestampsCam[seq][ni];
 
             if(im.empty())
