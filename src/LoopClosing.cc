--- conflicted
+++ resolved
@@ -1570,8 +1570,6 @@
 
 }
 
-<<<<<<< HEAD
-=======
 void LoopClosing::printReprojectionError(set<KeyFrame*> &spLocalWindowKFs, KeyFrame* mpCurrentKF, string &name)
 {
     string path_imgs = "./test_Reproj/";
@@ -1620,7 +1618,6 @@
 }
 
 
->>>>>>> aaa3b6ab
 void LoopClosing::MergeLocal2()
 {
     cout << "Merge detected!!!!" << endl;
