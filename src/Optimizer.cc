/**
* This file is part of ORB-SLAM3
*
* Copyright (C) 2017-2020 Carlos Campos, Richard Elvira, Juan J. Gómez Rodríguez, José M.M. Montiel and Juan D. Tardós, University of Zaragoza.
* Copyright (C) 2014-2016 Raúl Mur-Artal, José M.M. Montiel and Juan D. Tardós, University of Zaragoza.
*
* ORB-SLAM3 is free software: you can redistribute it and/or modify it under the terms of the GNU General Public
* License as published by the Free Software Foundation, either version 3 of the License, or
* (at your option) any later version.
*
* ORB-SLAM3 is distributed in the hope that it will be useful, but WITHOUT ANY WARRANTY; without even
* the implied warranty of MERCHANTABILITY or FITNESS FOR A PARTICULAR PURPOSE. See the
* GNU General Public License for more details.
*
* You should have received a copy of the GNU General Public License along with ORB-SLAM3.
* If not, see <http://www.gnu.org/licenses/>.
*/


#include "Optimizer.h"


#include <complex>

#include <Eigen/StdVector>
#include <Eigen/Sparse>
#include <Eigen/Dense>
#include <unsupported/Eigen/MatrixFunctions>

#include "Thirdparty/g2o/g2o/core/sparse_block_matrix.h"
#include "Thirdparty/g2o/g2o/core/block_solver.h"
#include "Thirdparty/g2o/g2o/core/optimization_algorithm_levenberg.h"
#include "Thirdparty/g2o/g2o/core/optimization_algorithm_gauss_newton.h"
#include "Thirdparty/g2o/g2o/solvers/linear_solver_eigen.h"
#include "Thirdparty/g2o/g2o/types/types_six_dof_expmap.h"
#include "Thirdparty/g2o/g2o/core/robust_kernel_impl.h"
#include "Thirdparty/g2o/g2o/solvers/linear_solver_dense.h"
#include "G2oTypes.h"
#include "Converter.h"

#include<mutex>

#include "OptimizableTypes.h"


namespace ORB_SLAM3
{

bool sortByVal(const pair<MapPoint*, int> &a, const pair<MapPoint*, int> &b)
{
    return (a.second < b.second);
}

void Optimizer::GlobalBundleAdjustemnt(Map* pMap, int nIterations, bool* pbStopFlag, const unsigned long nLoopKF, const bool bRobust)
{
    vector<KeyFrame*> vpKFs = pMap->GetAllKeyFrames();
    vector<MapPoint*> vpMP = pMap->GetAllMapPoints();
    BundleAdjustment(vpKFs,vpMP,nIterations,pbStopFlag, nLoopKF, bRobust);
}


void Optimizer::BundleAdjustment(const vector<KeyFrame *> &vpKFs, const vector<MapPoint *> &vpMP,
                                 int nIterations, bool* pbStopFlag, const unsigned long nLoopKF, const bool bRobust)
{
    vector<bool> vbNotIncludedMP;
    vbNotIncludedMP.resize(vpMP.size());

    Map* pMap = vpKFs[0]->GetMap();

    g2o::SparseOptimizer optimizer;
    g2o::BlockSolver_6_3::LinearSolverType * linearSolver;

    linearSolver = new g2o::LinearSolverEigen<g2o::BlockSolver_6_3::PoseMatrixType>();

    g2o::BlockSolver_6_3 * solver_ptr = new g2o::BlockSolver_6_3(linearSolver);

    g2o::OptimizationAlgorithmLevenberg* solver = new g2o::OptimizationAlgorithmLevenberg(solver_ptr);
    optimizer.setAlgorithm(solver);
    optimizer.setVerbose(false);

    if(pbStopFlag)
        optimizer.setForceStopFlag(pbStopFlag);

    long unsigned int maxKFid = 0;

    const int nExpectedSize = (vpKFs.size())*vpMP.size();

    vector<ORB_SLAM3::EdgeSE3ProjectXYZ*> vpEdgesMono;
    vpEdgesMono.reserve(nExpectedSize);

    vector<ORB_SLAM3::EdgeSE3ProjectXYZToBody*> vpEdgesBody;
    vpEdgesBody.reserve(nExpectedSize);

    vector<KeyFrame*> vpEdgeKFMono;
    vpEdgeKFMono.reserve(nExpectedSize);

    vector<KeyFrame*> vpEdgeKFBody;
    vpEdgeKFBody.reserve(nExpectedSize);

    vector<MapPoint*> vpMapPointEdgeMono;
    vpMapPointEdgeMono.reserve(nExpectedSize);

    vector<MapPoint*> vpMapPointEdgeBody;
    vpMapPointEdgeBody.reserve(nExpectedSize);

    vector<g2o::EdgeStereoSE3ProjectXYZ*> vpEdgesStereo;
    vpEdgesStereo.reserve(nExpectedSize);

    vector<KeyFrame*> vpEdgeKFStereo;
    vpEdgeKFStereo.reserve(nExpectedSize);

    vector<MapPoint*> vpMapPointEdgeStereo;
    vpMapPointEdgeStereo.reserve(nExpectedSize);


    // Set KeyFrame vertices

    for(size_t i=0; i<vpKFs.size(); i++)
    {
        KeyFrame* pKF = vpKFs[i];
        if(pKF->isBad())
            continue;
        g2o::VertexSE3Expmap * vSE3 = new g2o::VertexSE3Expmap();
        vSE3->setEstimate(Converter::toSE3Quat(pKF->GetPose()));
        vSE3->setId(pKF->mnId);
        vSE3->setFixed(pKF->mnId==pMap->GetInitKFid());
        optimizer.addVertex(vSE3);
        if(pKF->mnId>maxKFid)
            maxKFid=pKF->mnId;
    }

    const float thHuber2D = sqrt(5.99);
    const float thHuber3D = sqrt(7.815);

    // Set MapPoint vertices

    for(size_t i=0; i<vpMP.size(); i++)
    {
        MapPoint* pMP = vpMP[i];
        if(pMP->isBad())
            continue;
        g2o::VertexSBAPointXYZ* vPoint = new g2o::VertexSBAPointXYZ();
        vPoint->setEstimate(Converter::toVector3d(pMP->GetWorldPos()));
        const int id = pMP->mnId+maxKFid+1;
        vPoint->setId(id);
        vPoint->setMarginalized(true);
        optimizer.addVertex(vPoint);

       const map<KeyFrame*,tuple<int,int>> observations = pMP->GetObservations();

        int nEdges = 0;
        //SET EDGES
        for(map<KeyFrame*,tuple<int,int>>::const_iterator mit=observations.begin(); mit!=observations.end(); mit++)
        {
            KeyFrame* pKF = mit->first;
            if(pKF->isBad() || pKF->mnId>maxKFid)
                continue;
            if(optimizer.vertex(id) == NULL || optimizer.vertex(pKF->mnId) == NULL)
                continue;
            nEdges++;

            const int leftIndex = get<0>(mit->second);

            if(leftIndex != -1 && pKF->mvuRight[get<0>(mit->second)]<0)
            {
                const cv::KeyPoint &kpUn = pKF->mvKeysUn[leftIndex];

                Eigen::Matrix<double,2,1> obs;
                obs << kpUn.pt.x, kpUn.pt.y;

                ORB_SLAM3::EdgeSE3ProjectXYZ* e = new ORB_SLAM3::EdgeSE3ProjectXYZ();

                e->setVertex(0, dynamic_cast<g2o::OptimizableGraph::Vertex*>(optimizer.vertex(id)));
                e->setVertex(1, dynamic_cast<g2o::OptimizableGraph::Vertex*>(optimizer.vertex(pKF->mnId)));
                e->setMeasurement(obs);
                const float &invSigma2 = pKF->mvInvLevelSigma2[kpUn.octave];
                e->setInformation(Eigen::Matrix2d::Identity()*invSigma2);

                if(bRobust)
                {
                    g2o::RobustKernelHuber* rk = new g2o::RobustKernelHuber;
                    e->setRobustKernel(rk);
                    rk->setDelta(thHuber2D);
                }

                e->pCamera = pKF->mpCamera;

                optimizer.addEdge(e);

                vpEdgesMono.push_back(e);
                vpEdgeKFMono.push_back(pKF);
                vpMapPointEdgeMono.push_back(pMP);
            }
            else if(leftIndex != -1 && pKF->mvuRight[leftIndex] >= 0) //Stereo observation
            {
                const cv::KeyPoint &kpUn = pKF->mvKeysUn[leftIndex];

                Eigen::Matrix<double,3,1> obs;
                const float kp_ur = pKF->mvuRight[get<0>(mit->second)];
                obs << kpUn.pt.x, kpUn.pt.y, kp_ur;

                g2o::EdgeStereoSE3ProjectXYZ* e = new g2o::EdgeStereoSE3ProjectXYZ();

                e->setVertex(0, dynamic_cast<g2o::OptimizableGraph::Vertex*>(optimizer.vertex(id)));
                e->setVertex(1, dynamic_cast<g2o::OptimizableGraph::Vertex*>(optimizer.vertex(pKF->mnId)));
                e->setMeasurement(obs);
                const float &invSigma2 = pKF->mvInvLevelSigma2[kpUn.octave];
                Eigen::Matrix3d Info = Eigen::Matrix3d::Identity()*invSigma2;
                e->setInformation(Info);

                if(bRobust)
                {
                    g2o::RobustKernelHuber* rk = new g2o::RobustKernelHuber;
                    e->setRobustKernel(rk);
                    rk->setDelta(thHuber3D);
                }

                e->fx = pKF->fx;
                e->fy = pKF->fy;
                e->cx = pKF->cx;
                e->cy = pKF->cy;
                e->bf = pKF->mbf;

                optimizer.addEdge(e);

                vpEdgesStereo.push_back(e);
                vpEdgeKFStereo.push_back(pKF);
                vpMapPointEdgeStereo.push_back(pMP);
            }

            if(pKF->mpCamera2){
                int rightIndex = get<1>(mit->second);

                if(rightIndex != -1 && rightIndex < pKF->mvKeysRight.size()){
                    rightIndex -= pKF->NLeft;

                    Eigen::Matrix<double,2,1> obs;
                    cv::KeyPoint kp = pKF->mvKeysRight[rightIndex];
                    obs << kp.pt.x, kp.pt.y;

                    ORB_SLAM3::EdgeSE3ProjectXYZToBody *e = new ORB_SLAM3::EdgeSE3ProjectXYZToBody();

                    e->setVertex(0, dynamic_cast<g2o::OptimizableGraph::Vertex*>(optimizer.vertex(id)));
                    e->setVertex(1, dynamic_cast<g2o::OptimizableGraph::Vertex*>(optimizer.vertex(pKF->mnId)));
                    e->setMeasurement(obs);
                    const float &invSigma2 = pKF->mvInvLevelSigma2[kp.octave];
                    e->setInformation(Eigen::Matrix2d::Identity()*invSigma2);

                    g2o::RobustKernelHuber* rk = new g2o::RobustKernelHuber;
                    e->setRobustKernel(rk);
                    rk->setDelta(thHuber2D);

                    e->mTrl = Converter::toSE3Quat(pKF->mTrl);

                    e->pCamera = pKF->mpCamera2;

                    optimizer.addEdge(e);
                    vpEdgesBody.push_back(e);
                    vpEdgeKFBody.push_back(pKF);
                    vpMapPointEdgeBody.push_back(pMP);
                }
            }
        }



        if(nEdges==0)
        {
            optimizer.removeVertex(vPoint);
            vbNotIncludedMP[i]=true;
        }
        else
        {
            vbNotIncludedMP[i]=false;
        }
    }

    // Optimize!
    optimizer.setVerbose(false);
    optimizer.initializeOptimization();
    optimizer.optimize(nIterations);
    Verbose::PrintMess("BA: End of the optimization", Verbose::VERBOSITY_NORMAL);

    // Recover optimized data

    //Keyframes
    for(size_t i=0; i<vpKFs.size(); i++)
    {
        KeyFrame* pKF = vpKFs[i];
        if(pKF->isBad())
            continue;
        g2o::VertexSE3Expmap* vSE3 = static_cast<g2o::VertexSE3Expmap*>(optimizer.vertex(pKF->mnId));

        g2o::SE3Quat SE3quat = vSE3->estimate();
        if(nLoopKF==pMap->GetOriginKF()->mnId)
        {
            pKF->SetPose(Converter::toCvMat(SE3quat));
        }
        else
        {

            pKF->mTcwGBA.create(4,4,CV_32F);
            Converter::toCvMat(SE3quat).copyTo(pKF->mTcwGBA);
            pKF->mnBAGlobalForKF = nLoopKF;

            cv::Mat mTwc = pKF->GetPoseInverse();
            cv::Mat mTcGBA_c = pKF->mTcwGBA * mTwc;
            cv::Vec3d vector_dist =  mTcGBA_c.rowRange(0, 3).col(3);
            double dist = cv::norm(vector_dist);
            if(dist > 1)
            {
                int numMonoBadPoints = 0, numMonoOptPoints = 0;
                int numStereoBadPoints = 0, numStereoOptPoints = 0;
                vector<MapPoint*> vpMonoMPsOpt, vpStereoMPsOpt;

                for(size_t i=0, iend=vpEdgesMono.size(); i<iend;i++)
                {
                    ORB_SLAM3::EdgeSE3ProjectXYZ* e = vpEdgesMono[i];
                    MapPoint* pMP = vpMapPointEdgeMono[i];
                    KeyFrame* pKFedge = vpEdgeKFMono[i];

                    if(pKF != pKFedge)
                    {
                        continue;
                    }

                    if(pMP->isBad())
                        continue;

                    if(e->chi2()>5.991 || !e->isDepthPositive())
                    {
                        numMonoBadPoints++;

                    }
                    else
                    {
                        numMonoOptPoints++;
                        vpMonoMPsOpt.push_back(pMP);
                    }

                }

                for(size_t i=0, iend=vpEdgesStereo.size(); i<iend;i++)
                {
                    g2o::EdgeStereoSE3ProjectXYZ* e = vpEdgesStereo[i];
                    MapPoint* pMP = vpMapPointEdgeStereo[i];
                    KeyFrame* pKFedge = vpEdgeKFMono[i];

                    if(pKF != pKFedge)
                    {
                        continue;
                    }

                    if(pMP->isBad())
                        continue;

                    if(e->chi2()>7.815 || !e->isDepthPositive())
                    {
                        numStereoBadPoints++;
                    }
                    else
                    {
                        numStereoOptPoints++;
                        vpStereoMPsOpt.push_back(pMP);
                    }
                }
            }
        }
    }

    //Points
    for(size_t i=0; i<vpMP.size(); i++)
    {
        if(vbNotIncludedMP[i])
            continue;

        MapPoint* pMP = vpMP[i];

        if(pMP->isBad())
            continue;
        g2o::VertexSBAPointXYZ* vPoint = static_cast<g2o::VertexSBAPointXYZ*>(optimizer.vertex(pMP->mnId+maxKFid+1));

        if(nLoopKF==pMap->GetOriginKF()->mnId)
        {
            pMP->SetWorldPos(Converter::toCvMat(vPoint->estimate()));
            pMP->UpdateNormalAndDepth();
        }
        else
        {
            pMP->mPosGBA.create(3,1,CV_32F);
            Converter::toCvMat(vPoint->estimate()).copyTo(pMP->mPosGBA);
            pMP->mnBAGlobalForKF = nLoopKF;
        }
    }
}

void Optimizer::FullInertialBA(Map *pMap, int its, const bool bFixLocal, const long unsigned int nLoopId, bool *pbStopFlag, bool bInit, float priorG, float priorA, Eigen::VectorXd *vSingVal, bool *bHess)
{
    long unsigned int maxKFid = pMap->GetMaxKFid();
    const vector<KeyFrame*> vpKFs = pMap->GetAllKeyFrames();
    const vector<MapPoint*> vpMPs = pMap->GetAllMapPoints();

    // Setup optimizer
    g2o::SparseOptimizer optimizer;
    g2o::BlockSolverX::LinearSolverType * linearSolver;

    linearSolver = new g2o::LinearSolverEigen<g2o::BlockSolverX::PoseMatrixType>();

    g2o::BlockSolverX * solver_ptr = new g2o::BlockSolverX(linearSolver);

    g2o::OptimizationAlgorithmLevenberg* solver = new g2o::OptimizationAlgorithmLevenberg(solver_ptr);
    solver->setUserLambdaInit(1e-5);
    optimizer.setAlgorithm(solver);
    optimizer.setVerbose(false);

    if(pbStopFlag)
        optimizer.setForceStopFlag(pbStopFlag);

    int nNonFixed = 0;

    // Set KeyFrame vertices
    KeyFrame* pIncKF;
    for(size_t i=0; i<vpKFs.size(); i++)
    {
        KeyFrame* pKFi = vpKFs[i];
        if(pKFi->mnId>maxKFid)
            continue;
        VertexPose * VP = new VertexPose(pKFi);
        VP->setId(pKFi->mnId);
        pIncKF=pKFi;
        bool bFixed = false;
        if(bFixLocal)
        {
            bFixed = (pKFi->mnBALocalForKF>=(maxKFid-1)) || (pKFi->mnBAFixedForKF>=(maxKFid-1));
            if(!bFixed)
                nNonFixed++;
            VP->setFixed(bFixed);
        }
        optimizer.addVertex(VP);

        if(pKFi->bImu)
        {
            VertexVelocity* VV = new VertexVelocity(pKFi);
            VV->setId(maxKFid+3*(pKFi->mnId)+1);
            VV->setFixed(bFixed);
            optimizer.addVertex(VV);
            if (!bInit)
            {
                VertexGyroBias* VG = new VertexGyroBias(pKFi);
                VG->setId(maxKFid+3*(pKFi->mnId)+2);
                VG->setFixed(bFixed);
                optimizer.addVertex(VG);
                VertexAccBias* VA = new VertexAccBias(pKFi);
                VA->setId(maxKFid+3*(pKFi->mnId)+3);
                VA->setFixed(bFixed);
                optimizer.addVertex(VA);
            }
        }
    }

    if (bInit)
    {
        VertexGyroBias* VG = new VertexGyroBias(pIncKF);
        VG->setId(4*maxKFid+2);
        VG->setFixed(false);
        optimizer.addVertex(VG);
        VertexAccBias* VA = new VertexAccBias(pIncKF);
        VA->setId(4*maxKFid+3);
        VA->setFixed(false);
        optimizer.addVertex(VA);
    }

    if(bFixLocal)
    {
        if(nNonFixed<3)
            return;
    }

    // IMU links
    for(size_t i=0;i<vpKFs.size();i++)
    {
        KeyFrame* pKFi = vpKFs[i];

        if(!pKFi->mPrevKF)
        {
            Verbose::PrintMess("NOT INERTIAL LINK TO PREVIOUS FRAME!", Verbose::VERBOSITY_NORMAL);
            continue;
        }

        if(pKFi->mPrevKF && pKFi->mnId<=maxKFid)
        {
            if(pKFi->isBad() || pKFi->mPrevKF->mnId>maxKFid)
                continue;
            if(pKFi->bImu && pKFi->mPrevKF->bImu)
            {
                pKFi->mpImuPreintegrated->SetNewBias(pKFi->mPrevKF->GetImuBias());
                g2o::HyperGraph::Vertex* VP1 = optimizer.vertex(pKFi->mPrevKF->mnId);
                g2o::HyperGraph::Vertex* VV1 = optimizer.vertex(maxKFid+3*(pKFi->mPrevKF->mnId)+1);

                g2o::HyperGraph::Vertex* VG1;
                g2o::HyperGraph::Vertex* VA1;
                g2o::HyperGraph::Vertex* VG2;
                g2o::HyperGraph::Vertex* VA2;
                if (!bInit)
                {
                    VG1 = optimizer.vertex(maxKFid+3*(pKFi->mPrevKF->mnId)+2);
                    VA1 = optimizer.vertex(maxKFid+3*(pKFi->mPrevKF->mnId)+3);
                    VG2 = optimizer.vertex(maxKFid+3*(pKFi->mnId)+2);
                    VA2 = optimizer.vertex(maxKFid+3*(pKFi->mnId)+3);
                }
                else
                {
                    VG1 = optimizer.vertex(4*maxKFid+2);
                    VA1 = optimizer.vertex(4*maxKFid+3);
                }

                g2o::HyperGraph::Vertex* VP2 =  optimizer.vertex(pKFi->mnId);
                g2o::HyperGraph::Vertex* VV2 = optimizer.vertex(maxKFid+3*(pKFi->mnId)+1);

                if (!bInit)
                {
                    if(!VP1 || !VV1 || !VG1 || !VA1 || !VP2 || !VV2 || !VG2 || !VA2)
                    {
                        cout << "Error" << VP1 << ", "<< VV1 << ", "<< VG1 << ", "<< VA1 << ", " << VP2 << ", " << VV2 <<  ", "<< VG2 << ", "<< VA2 <<endl;

                        continue;
                    }
                }
                else
                {
                    if(!VP1 || !VV1 || !VG1 || !VA1 || !VP2 || !VV2)
                    {
                        cout << "Error" << VP1 << ", "<< VV1 << ", "<< VG1 << ", "<< VA1 << ", " << VP2 << ", " << VV2 <<endl;

                        continue;
                    }
                }

                EdgeInertial* ei = new EdgeInertial(pKFi->mpImuPreintegrated);
                ei->setVertex(0,dynamic_cast<g2o::OptimizableGraph::Vertex*>(VP1));
                ei->setVertex(1,dynamic_cast<g2o::OptimizableGraph::Vertex*>(VV1));
                ei->setVertex(2,dynamic_cast<g2o::OptimizableGraph::Vertex*>(VG1));
                ei->setVertex(3,dynamic_cast<g2o::OptimizableGraph::Vertex*>(VA1));
                ei->setVertex(4,dynamic_cast<g2o::OptimizableGraph::Vertex*>(VP2));
                ei->setVertex(5,dynamic_cast<g2o::OptimizableGraph::Vertex*>(VV2));

                g2o::RobustKernelHuber* rki = new g2o::RobustKernelHuber;
                ei->setRobustKernel(rki);
                rki->setDelta(sqrt(16.92));

                optimizer.addEdge(ei);

                if (!bInit)
                {
                    EdgeGyroRW* egr= new EdgeGyroRW();
                    egr->setVertex(0,VG1);
                    egr->setVertex(1,VG2);
                    cv::Mat cvInfoG = pKFi->mpImuPreintegrated->C.rowRange(9,12).colRange(9,12).inv(cv::DECOMP_SVD);
                    Eigen::Matrix3d InfoG;
                    for(int r=0;r<3;r++)
                        for(int c=0;c<3;c++)
                            InfoG(r,c)=cvInfoG.at<float>(r,c);
                    egr->setInformation(InfoG);
                    egr->computeError();
                    optimizer.addEdge(egr);

                    EdgeAccRW* ear = new EdgeAccRW();
                    ear->setVertex(0,VA1);
                    ear->setVertex(1,VA2);
                    cv::Mat cvInfoA = pKFi->mpImuPreintegrated->C.rowRange(12,15).colRange(12,15).inv(cv::DECOMP_SVD);
                    Eigen::Matrix3d InfoA;
                    for(int r=0;r<3;r++)
                        for(int c=0;c<3;c++)
                            InfoA(r,c)=cvInfoA.at<float>(r,c);
                    ear->setInformation(InfoA);
                    ear->computeError();
                    optimizer.addEdge(ear);
                }
            }
            else
            {
                cout << pKFi->mnId << " or " << pKFi->mPrevKF->mnId << " no imu" << endl;
            }
        }
    }

    if (bInit)
    {
        g2o::HyperGraph::Vertex* VG = optimizer.vertex(4*maxKFid+2);
        g2o::HyperGraph::Vertex* VA = optimizer.vertex(4*maxKFid+3);

        // Add prior to comon biases
        EdgePriorAcc* epa = new EdgePriorAcc(cv::Mat::zeros(3,1,CV_32F));
        epa->setVertex(0,dynamic_cast<g2o::OptimizableGraph::Vertex*>(VA));
        double infoPriorA = priorA; //
        epa->setInformation(infoPriorA*Eigen::Matrix3d::Identity());
        optimizer.addEdge(epa);

        EdgePriorGyro* epg = new EdgePriorGyro(cv::Mat::zeros(3,1,CV_32F));
        epg->setVertex(0,dynamic_cast<g2o::OptimizableGraph::Vertex*>(VG));
        double infoPriorG = priorG; //
        epg->setInformation(infoPriorG*Eigen::Matrix3d::Identity());
        optimizer.addEdge(epg);
    }

    const float thHuberMono = sqrt(5.991);
    const float thHuberStereo = sqrt(7.815);

    const unsigned long iniMPid = maxKFid*5;

    vector<bool> vbNotIncludedMP(vpMPs.size(),false);

    for(size_t i=0; i<vpMPs.size(); i++)
    {
        MapPoint* pMP = vpMPs[i];
        g2o::VertexSBAPointXYZ* vPoint = new g2o::VertexSBAPointXYZ();
        vPoint->setEstimate(Converter::toVector3d(pMP->GetWorldPos()));
        unsigned long id = pMP->mnId+iniMPid+1;
        vPoint->setId(id);
        vPoint->setMarginalized(true);
        optimizer.addVertex(vPoint);

        const map<KeyFrame*,tuple<int,int>> observations = pMP->GetObservations();


        bool bAllFixed = true;

        //Set edges
        for(map<KeyFrame*,tuple<int,int>>::const_iterator mit=observations.begin(), mend=observations.end(); mit!=mend; mit++)
        {
            KeyFrame* pKFi = mit->first;

            if(pKFi->mnId>maxKFid)
                continue;

            if(!pKFi->isBad())
            {
                const int leftIndex = get<0>(mit->second);
                cv::KeyPoint kpUn;

                if(leftIndex != -1 && pKFi->mvuRight[get<0>(mit->second)]<0) // Monocular observation
                {
                    kpUn = pKFi->mvKeysUn[leftIndex];
                    Eigen::Matrix<double,2,1> obs;
                    obs << kpUn.pt.x, kpUn.pt.y;

                    EdgeMono* e = new EdgeMono(0);

                    g2o::OptimizableGraph::Vertex* VP = dynamic_cast<g2o::OptimizableGraph::Vertex*>(optimizer.vertex(pKFi->mnId));
                    if(bAllFixed)
                        if(!VP->fixed())
                            bAllFixed=false;

                    e->setVertex(0, dynamic_cast<g2o::OptimizableGraph::Vertex*>(optimizer.vertex(id)));
                    e->setVertex(1, VP);
                    e->setMeasurement(obs);
                    const float invSigma2 = pKFi->mvInvLevelSigma2[kpUn.octave];

                    e->setInformation(Eigen::Matrix2d::Identity()*invSigma2);

                    g2o::RobustKernelHuber* rk = new g2o::RobustKernelHuber;
                    e->setRobustKernel(rk);
                    rk->setDelta(thHuberMono);

                    optimizer.addEdge(e);
                }
                else if(leftIndex != -1 && pKFi->mvuRight[leftIndex] >= 0) // stereo observation
                {
                    kpUn = pKFi->mvKeysUn[leftIndex];
                    const float kp_ur = pKFi->mvuRight[leftIndex];
                    Eigen::Matrix<double,3,1> obs;
                    obs << kpUn.pt.x, kpUn.pt.y, kp_ur;

                    EdgeStereo* e = new EdgeStereo(0);

                    g2o::OptimizableGraph::Vertex* VP = dynamic_cast<g2o::OptimizableGraph::Vertex*>(optimizer.vertex(pKFi->mnId));
                    if(bAllFixed)
                        if(!VP->fixed())
                            bAllFixed=false;

                    e->setVertex(0, dynamic_cast<g2o::OptimizableGraph::Vertex*>(optimizer.vertex(id)));
                    e->setVertex(1, VP);
                    e->setMeasurement(obs);
                    const float invSigma2 = pKFi->mvInvLevelSigma2[kpUn.octave];

                    e->setInformation(Eigen::Matrix3d::Identity()*invSigma2);

                    g2o::RobustKernelHuber* rk = new g2o::RobustKernelHuber;
                    e->setRobustKernel(rk);
                    rk->setDelta(thHuberStereo);

                    optimizer.addEdge(e);
                }

                if(pKFi->mpCamera2){ // Monocular right observation
                    int rightIndex = get<1>(mit->second);

                    if(rightIndex != -1 && rightIndex < pKFi->mvKeysRight.size()){
                        rightIndex -= pKFi->NLeft;

                        Eigen::Matrix<double,2,1> obs;
                        kpUn = pKFi->mvKeysRight[rightIndex];
                        obs << kpUn.pt.x, kpUn.pt.y;

                        EdgeMono *e = new EdgeMono(1);

                        g2o::OptimizableGraph::Vertex* VP = dynamic_cast<g2o::OptimizableGraph::Vertex*>(optimizer.vertex(pKFi->mnId));
                        if(bAllFixed)
                            if(!VP->fixed())
                                bAllFixed=false;

                        e->setVertex(0, dynamic_cast<g2o::OptimizableGraph::Vertex*>(optimizer.vertex(id)));
                        e->setVertex(1, VP);
                        e->setMeasurement(obs);
                        const float invSigma2 = pKFi->mvInvLevelSigma2[kpUn.octave];
                        e->setInformation(Eigen::Matrix2d::Identity()*invSigma2);

                        g2o::RobustKernelHuber* rk = new g2o::RobustKernelHuber;
                        e->setRobustKernel(rk);
                        rk->setDelta(thHuberMono);

                        optimizer.addEdge(e);
                    }
                }
            }
        }

        if(bAllFixed)
        {
            optimizer.removeVertex(vPoint);
            vbNotIncludedMP[i]=true;
        }
    }

    if(pbStopFlag)
        if(*pbStopFlag)
            return;


    optimizer.initializeOptimization();
    optimizer.optimize(its);


    // Recover optimized data
    //Keyframes
    for(size_t i=0; i<vpKFs.size(); i++)
    {
        KeyFrame* pKFi = vpKFs[i];
        if(pKFi->mnId>maxKFid)
            continue;
        VertexPose* VP = static_cast<VertexPose*>(optimizer.vertex(pKFi->mnId));
        if(nLoopId==0)
        {
            cv::Mat Tcw = Converter::toCvSE3(VP->estimate().Rcw[0], VP->estimate().tcw[0]);
            pKFi->SetPose(Tcw);
        }
        else
        {
            pKFi->mTcwGBA = cv::Mat::eye(4,4,CV_32F);
            Converter::toCvMat(VP->estimate().Rcw[0]).copyTo(pKFi->mTcwGBA.rowRange(0,3).colRange(0,3));
            Converter::toCvMat(VP->estimate().tcw[0]).copyTo(pKFi->mTcwGBA.rowRange(0,3).col(3));
            pKFi->mnBAGlobalForKF = nLoopId;

        }
        if(pKFi->bImu)
        {
            VertexVelocity* VV = static_cast<VertexVelocity*>(optimizer.vertex(maxKFid+3*(pKFi->mnId)+1));
            if(nLoopId==0)
            {
                pKFi->SetVelocity(Converter::toCvMat(VV->estimate()));
            }
            else
            {
                pKFi->mVwbGBA = Converter::toCvMat(VV->estimate());
            }

            VertexGyroBias* VG;
            VertexAccBias* VA;
            if (!bInit)
            {
                VG = static_cast<VertexGyroBias*>(optimizer.vertex(maxKFid+3*(pKFi->mnId)+2));
                VA = static_cast<VertexAccBias*>(optimizer.vertex(maxKFid+3*(pKFi->mnId)+3));
            }
            else
            {
                VG = static_cast<VertexGyroBias*>(optimizer.vertex(4*maxKFid+2));
                VA = static_cast<VertexAccBias*>(optimizer.vertex(4*maxKFid+3));
            }

            Vector6d vb;
            vb << VG->estimate(), VA->estimate();
            IMU::Bias b (vb[3],vb[4],vb[5],vb[0],vb[1],vb[2]);
            if(nLoopId==0)
            {
                pKFi->SetNewBias(b);
            }
            else
            {
                pKFi->mBiasGBA = b;
            }
        }
    }

    //Points
    for(size_t i=0; i<vpMPs.size(); i++)
    {
        if(vbNotIncludedMP[i])
            continue;

        MapPoint* pMP = vpMPs[i];
        g2o::VertexSBAPointXYZ* vPoint = static_cast<g2o::VertexSBAPointXYZ*>(optimizer.vertex(pMP->mnId+iniMPid+1));

        if(nLoopId==0)
        {
            pMP->SetWorldPos(Converter::toCvMat(vPoint->estimate()));
            pMP->UpdateNormalAndDepth();
        }
        else
        {
            pMP->mPosGBA.create(3,1,CV_32F);
            Converter::toCvMat(vPoint->estimate()).copyTo(pMP->mPosGBA);
            pMP->mnBAGlobalForKF = nLoopId;
        }

    }

    pMap->IncreaseChangeIndex();
}


int Optimizer::PoseOptimization(Frame *pFrame)
{
    g2o::SparseOptimizer optimizer;
    g2o::BlockSolver_6_3::LinearSolverType * linearSolver;

    linearSolver = new g2o::LinearSolverDense<g2o::BlockSolver_6_3::PoseMatrixType>();

    g2o::BlockSolver_6_3 * solver_ptr = new g2o::BlockSolver_6_3(linearSolver);

    g2o::OptimizationAlgorithmLevenberg* solver = new g2o::OptimizationAlgorithmLevenberg(solver_ptr);
    optimizer.setAlgorithm(solver);

    int nInitialCorrespondences=0;

    // Set Frame vertex
    g2o::VertexSE3Expmap * vSE3 = new g2o::VertexSE3Expmap();
    vSE3->setEstimate(Converter::toSE3Quat(pFrame->mTcw));
    vSE3->setId(0);
    vSE3->setFixed(false);
    optimizer.addVertex(vSE3);

    // Set MapPoint vertices
    const int N = pFrame->N;

    vector<ORB_SLAM3::EdgeSE3ProjectXYZOnlyPose*> vpEdgesMono;
    vector<ORB_SLAM3::EdgeSE3ProjectXYZOnlyPoseToBody *> vpEdgesMono_FHR;
    vector<size_t> vnIndexEdgeMono, vnIndexEdgeRight;
    vpEdgesMono.reserve(N);
    vpEdgesMono_FHR.reserve(N);
    vnIndexEdgeMono.reserve(N);
    vnIndexEdgeRight.reserve(N);

    vector<g2o::EdgeStereoSE3ProjectXYZOnlyPose*> vpEdgesStereo;
    vector<size_t> vnIndexEdgeStereo;
    vpEdgesStereo.reserve(N);
    vnIndexEdgeStereo.reserve(N);

    const float deltaMono = sqrt(5.991);
    const float deltaStereo = sqrt(7.815);

    {
    unique_lock<mutex> lock(MapPoint::mGlobalMutex);

    for(int i=0; i<N; i++)
    {
        MapPoint* pMP = pFrame->mvpMapPoints[i];
        if(pMP)
        {
            //Conventional SLAM
            if(!pFrame->mpCamera2){
                // Monocular observation
                if(pFrame->mvuRight[i]<0)
                {
                    nInitialCorrespondences++;
                    pFrame->mvbOutlier[i] = false;

                    Eigen::Matrix<double,2,1> obs;
                    const cv::KeyPoint &kpUn = pFrame->mvKeysUn[i];
                    obs << kpUn.pt.x, kpUn.pt.y;

                    ORB_SLAM3::EdgeSE3ProjectXYZOnlyPose* e = new ORB_SLAM3::EdgeSE3ProjectXYZOnlyPose();

                    e->setVertex(0, dynamic_cast<g2o::OptimizableGraph::Vertex*>(optimizer.vertex(0)));
                    e->setMeasurement(obs);
                    const float invSigma2 = pFrame->mvInvLevelSigma2[kpUn.octave];
                    e->setInformation(Eigen::Matrix2d::Identity()*invSigma2);

                    g2o::RobustKernelHuber* rk = new g2o::RobustKernelHuber;
                    e->setRobustKernel(rk);
                    rk->setDelta(deltaMono);

                    e->pCamera = pFrame->mpCamera;
                    cv::Mat Xw = pMP->GetWorldPos();
                    e->Xw[0] = Xw.at<float>(0);
                    e->Xw[1] = Xw.at<float>(1);
                    e->Xw[2] = Xw.at<float>(2);

                    optimizer.addEdge(e);

                    vpEdgesMono.push_back(e);
                    vnIndexEdgeMono.push_back(i);
                }
                else  // Stereo observation
                {
                    nInitialCorrespondences++;
                    pFrame->mvbOutlier[i] = false;

                    //SET EDGE
                    Eigen::Matrix<double,3,1> obs;
                    const cv::KeyPoint &kpUn = pFrame->mvKeysUn[i];
                    const float &kp_ur = pFrame->mvuRight[i];
                    obs << kpUn.pt.x, kpUn.pt.y, kp_ur;

                    g2o::EdgeStereoSE3ProjectXYZOnlyPose* e = new g2o::EdgeStereoSE3ProjectXYZOnlyPose();

                    e->setVertex(0, dynamic_cast<g2o::OptimizableGraph::Vertex*>(optimizer.vertex(0)));
                    e->setMeasurement(obs);
                    const float invSigma2 = pFrame->mvInvLevelSigma2[kpUn.octave];
                    Eigen::Matrix3d Info = Eigen::Matrix3d::Identity()*invSigma2;
                    e->setInformation(Info);

                    g2o::RobustKernelHuber* rk = new g2o::RobustKernelHuber;
                    e->setRobustKernel(rk);
                    rk->setDelta(deltaStereo);

                    e->fx = pFrame->fx;
                    e->fy = pFrame->fy;
                    e->cx = pFrame->cx;
                    e->cy = pFrame->cy;
                    e->bf = pFrame->mbf;
                    cv::Mat Xw = pMP->GetWorldPos();
                    e->Xw[0] = Xw.at<float>(0);
                    e->Xw[1] = Xw.at<float>(1);
                    e->Xw[2] = Xw.at<float>(2);

                    optimizer.addEdge(e);

                    vpEdgesStereo.push_back(e);
                    vnIndexEdgeStereo.push_back(i);
                }
            }
            //SLAM with respect a rigid body
            else{
                nInitialCorrespondences++;

                cv::KeyPoint kpUn;

                if (i < pFrame->Nleft) {    //Left camera observation
                    kpUn = pFrame->mvKeys[i];

                    pFrame->mvbOutlier[i] = false;

                    Eigen::Matrix<double, 2, 1> obs;
                    obs << kpUn.pt.x, kpUn.pt.y;

                    ORB_SLAM3::EdgeSE3ProjectXYZOnlyPose *e = new ORB_SLAM3::EdgeSE3ProjectXYZOnlyPose();

                    e->setVertex(0, dynamic_cast<g2o::OptimizableGraph::Vertex *>(optimizer.vertex(0)));
                    e->setMeasurement(obs);
                    const float invSigma2 = pFrame->mvInvLevelSigma2[kpUn.octave];
                    e->setInformation(Eigen::Matrix2d::Identity() * invSigma2);

                    g2o::RobustKernelHuber *rk = new g2o::RobustKernelHuber;
                    e->setRobustKernel(rk);
                    rk->setDelta(deltaMono);

                    e->pCamera = pFrame->mpCamera;
                    cv::Mat Xw = pMP->GetWorldPos();
                    e->Xw[0] = Xw.at<float>(0);
                    e->Xw[1] = Xw.at<float>(1);
                    e->Xw[2] = Xw.at<float>(2);

                    optimizer.addEdge(e);

                    vpEdgesMono.push_back(e);
                    vnIndexEdgeMono.push_back(i);
                }
                else {   //Right camera observation
                    kpUn = pFrame->mvKeysRight[i - pFrame->Nleft];

                    Eigen::Matrix<double, 2, 1> obs;
                    obs << kpUn.pt.x, kpUn.pt.y;

                    pFrame->mvbOutlier[i] = false;

                    ORB_SLAM3::EdgeSE3ProjectXYZOnlyPoseToBody *e = new ORB_SLAM3::EdgeSE3ProjectXYZOnlyPoseToBody();

                    e->setVertex(0, dynamic_cast<g2o::OptimizableGraph::Vertex *>(optimizer.vertex(0)));
                    e->setMeasurement(obs);
                    const float invSigma2 = pFrame->mvInvLevelSigma2[kpUn.octave];
                    e->setInformation(Eigen::Matrix2d::Identity() * invSigma2);

                    g2o::RobustKernelHuber *rk = new g2o::RobustKernelHuber;
                    e->setRobustKernel(rk);
                    rk->setDelta(deltaMono);

                    e->pCamera = pFrame->mpCamera2;
                    cv::Mat Xw = pMP->GetWorldPos();
                    e->Xw[0] = Xw.at<float>(0);
                    e->Xw[1] = Xw.at<float>(1);
                    e->Xw[2] = Xw.at<float>(2);

                    e->mTrl = Converter::toSE3Quat(pFrame->mTrl);

                    optimizer.addEdge(e);

                    vpEdgesMono_FHR.push_back(e);
                    vnIndexEdgeRight.push_back(i);
                }
            }
        }
    }
    }

    if(nInitialCorrespondences<3)
        return 0;

    // We perform 4 optimizations, after each optimization we classify observation as inlier/outlier
    // At the next optimization, outliers are not included, but at the end they can be classified as inliers again.
    const float chi2Mono[4]={5.991,5.991,5.991,5.991};
    const float chi2Stereo[4]={7.815,7.815,7.815, 7.815};
    const int its[4]={10,10,10,10};

    int nBad=0;
    for(size_t it=0; it<4; it++)
    {

        vSE3->setEstimate(Converter::toSE3Quat(pFrame->mTcw));
        optimizer.initializeOptimization(0);
        optimizer.optimize(its[it]);

        nBad=0;
        for(size_t i=0, iend=vpEdgesMono.size(); i<iend; i++)
        {
            ORB_SLAM3::EdgeSE3ProjectXYZOnlyPose* e = vpEdgesMono[i];

            const size_t idx = vnIndexEdgeMono[i];

            if(pFrame->mvbOutlier[idx])
            {
                e->computeError();
            }

            const float chi2 = e->chi2();

            if(chi2>chi2Mono[it])
            {
                pFrame->mvbOutlier[idx]=true;
                e->setLevel(1);
                nBad++;
            }
            else
            {
                pFrame->mvbOutlier[idx]=false;
                e->setLevel(0);
            }

            if(it==2)
                e->setRobustKernel(0);
        }

        for(size_t i=0, iend=vpEdgesMono_FHR.size(); i<iend; i++)
        {
            ORB_SLAM3::EdgeSE3ProjectXYZOnlyPoseToBody* e = vpEdgesMono_FHR[i];

            const size_t idx = vnIndexEdgeRight[i];

            if(pFrame->mvbOutlier[idx])
            {
                e->computeError();
            }

            const float chi2 = e->chi2();

            if(chi2>chi2Mono[it])
            {
                pFrame->mvbOutlier[idx]=true;
                e->setLevel(1);
                nBad++;
            }
            else
            {
                pFrame->mvbOutlier[idx]=false;
                e->setLevel(0);
            }

            if(it==2)
                e->setRobustKernel(0);
        }

        for(size_t i=0, iend=vpEdgesStereo.size(); i<iend; i++)
        {
            g2o::EdgeStereoSE3ProjectXYZOnlyPose* e = vpEdgesStereo[i];

            const size_t idx = vnIndexEdgeStereo[i];

            if(pFrame->mvbOutlier[idx])
            {
                e->computeError();
            }

            const float chi2 = e->chi2();

            if(chi2>chi2Stereo[it])
            {
                pFrame->mvbOutlier[idx]=true;
                e->setLevel(1);
                nBad++;
            }
            else
            {
                e->setLevel(0);
                pFrame->mvbOutlier[idx]=false;
            }

            if(it==2)
                e->setRobustKernel(0);
        }

        if(optimizer.edges().size()<10)
            break;
    }

    // Recover optimized pose and return number of inliers
    g2o::VertexSE3Expmap* vSE3_recov = static_cast<g2o::VertexSE3Expmap*>(optimizer.vertex(0));
    g2o::SE3Quat SE3quat_recov = vSE3_recov->estimate();
    cv::Mat pose = Converter::toCvMat(SE3quat_recov);
    pFrame->SetPose(pose);

    return nInitialCorrespondences-nBad;
}

void Optimizer::LocalBundleAdjustment(KeyFrame *pKF, bool* pbStopFlag, vector<KeyFrame*> &vpNonEnoughOptKFs)
{
    // Local KeyFrames: First Breath Search from Current Keyframe
    list<KeyFrame*> lLocalKeyFrames;

    lLocalKeyFrames.push_back(pKF);
    pKF->mnBALocalForKF = pKF->mnId;
    Map* pCurrentMap = pKF->GetMap();

    const vector<KeyFrame*> vNeighKFs = pKF->GetVectorCovisibleKeyFrames();
    for(int i=0, iend=vNeighKFs.size(); i<iend; i++)
    {
        KeyFrame* pKFi = vNeighKFs[i];
        pKFi->mnBALocalForKF = pKF->mnId;
        if(!pKFi->isBad() && pKFi->GetMap() == pCurrentMap)
            lLocalKeyFrames.push_back(pKFi);
    }
    for(KeyFrame* pKFi : vpNonEnoughOptKFs)
    {
        if(!pKFi->isBad() && pKFi->GetMap() == pCurrentMap && pKFi->mnBALocalForKF != pKF->mnId)
        {
            pKFi->mnBALocalForKF = pKF->mnId;
            lLocalKeyFrames.push_back(pKFi);
        }
    }

    // Local MapPoints seen in Local KeyFrames
    list<MapPoint*> lLocalMapPoints;
    set<MapPoint*> sNumObsMP;
    int num_fixedKF;
    for(list<KeyFrame*>::iterator lit=lLocalKeyFrames.begin() , lend=lLocalKeyFrames.end(); lit!=lend; lit++)
    {
        KeyFrame* pKFi = *lit;
        if(pKFi->mnId==pCurrentMap->GetInitKFid())
        {
            num_fixedKF = 1;
        }
        vector<MapPoint*> vpMPs = pKFi->GetMapPointMatches();
        for(vector<MapPoint*>::iterator vit=vpMPs.begin(), vend=vpMPs.end(); vit!=vend; vit++)
        {
            MapPoint* pMP = *vit;
            if(pMP)
                if(!pMP->isBad() && pMP->GetMap() == pCurrentMap)
                {

                    if(pMP->mnBALocalForKF!=pKF->mnId)
                    {
                        lLocalMapPoints.push_back(pMP);
                        pMP->mnBALocalForKF=pKF->mnId;
                    }

                }
        }
    }

    // Fixed Keyframes. Keyframes that see Local MapPoints but that are not Local Keyframes
    list<KeyFrame*> lFixedCameras;
    for(list<MapPoint*>::iterator lit=lLocalMapPoints.begin(), lend=lLocalMapPoints.end(); lit!=lend; lit++)
    {
        map<KeyFrame*,tuple<int,int>> observations = (*lit)->GetObservations();
        for(map<KeyFrame*,tuple<int,int>>::iterator mit=observations.begin(), mend=observations.end(); mit!=mend; mit++)
        {
            KeyFrame* pKFi = mit->first;

            if(pKFi->mnBALocalForKF!=pKF->mnId && pKFi->mnBAFixedForKF!=pKF->mnId )
            {
                pKFi->mnBAFixedForKF=pKF->mnId;
                if(!pKFi->isBad() && pKFi->GetMap() == pCurrentMap)
                    lFixedCameras.push_back(pKFi);
            }
        }
    }
    num_fixedKF = lFixedCameras.size() + num_fixedKF;
    if(num_fixedKF < 2)
    {
        list<KeyFrame*>::iterator lit=lLocalKeyFrames.begin();
        int lowerId = pKF->mnId;
        KeyFrame* pLowerKf;
        int secondLowerId = pKF->mnId;
        KeyFrame* pSecondLowerKF;

        for(; lit != lLocalKeyFrames.end(); lit++)
        {
            KeyFrame* pKFi = *lit;
            if(pKFi == pKF || pKFi->mnId == pCurrentMap->GetInitKFid())
            {
                continue;
            }

            if(pKFi->mnId < lowerId)
            {
                lowerId = pKFi->mnId;
                pLowerKf = pKFi;
            }
            else if(pKFi->mnId < secondLowerId)
            {
                secondLowerId = pKFi->mnId;
                pSecondLowerKF = pKFi;
            }
        }
        lFixedCameras.push_back(pLowerKf);
        lLocalKeyFrames.remove(pLowerKf);
        num_fixedKF++;
        if(num_fixedKF < 2)
        {
            lFixedCameras.push_back(pSecondLowerKF);
            lLocalKeyFrames.remove(pSecondLowerKF);
            num_fixedKF++;
        }
    }

    if(num_fixedKF == 0)
    {
        Verbose::PrintMess("LM-LBA: There are 0 fixed KF in the optimizations, LBA aborted", Verbose::VERBOSITY_QUIET);
        return;
    }

    // Setup optimizer
    g2o::SparseOptimizer optimizer;
    g2o::BlockSolver_6_3::LinearSolverType * linearSolver;

    linearSolver = new g2o::LinearSolverEigen<g2o::BlockSolver_6_3::PoseMatrixType>();

    g2o::BlockSolver_6_3 * solver_ptr = new g2o::BlockSolver_6_3(linearSolver);

    g2o::OptimizationAlgorithmLevenberg* solver = new g2o::OptimizationAlgorithmLevenberg(solver_ptr);
    if (pCurrentMap->IsInertial())
        solver->setUserLambdaInit(100.0); // TODO uncomment

    optimizer.setAlgorithm(solver);
    optimizer.setVerbose(false);

    if(pbStopFlag)
        optimizer.setForceStopFlag(pbStopFlag);

    unsigned long maxKFid = 0;

    // Set Local KeyFrame vertices
    for(list<KeyFrame*>::iterator lit=lLocalKeyFrames.begin(), lend=lLocalKeyFrames.end(); lit!=lend; lit++)
    {
        KeyFrame* pKFi = *lit;
        g2o::VertexSE3Expmap * vSE3 = new g2o::VertexSE3Expmap();
        vSE3->setEstimate(Converter::toSE3Quat(pKFi->GetPose()));
        vSE3->setId(pKFi->mnId);
        vSE3->setFixed(pKFi->mnId==pCurrentMap->GetInitKFid());
        optimizer.addVertex(vSE3);
        if(pKFi->mnId>maxKFid)
            maxKFid=pKFi->mnId;
    }

    // Set Fixed KeyFrame vertices
    for(list<KeyFrame*>::iterator lit=lFixedCameras.begin(), lend=lFixedCameras.end(); lit!=lend; lit++)
    {
        KeyFrame* pKFi = *lit;
        g2o::VertexSE3Expmap * vSE3 = new g2o::VertexSE3Expmap();
        vSE3->setEstimate(Converter::toSE3Quat(pKFi->GetPose()));
        vSE3->setId(pKFi->mnId);
        vSE3->setFixed(true);
        optimizer.addVertex(vSE3);
        if(pKFi->mnId>maxKFid)
            maxKFid=pKFi->mnId;
    }

    // Set MapPoint vertices
    const int nExpectedSize = (lLocalKeyFrames.size()+lFixedCameras.size())*lLocalMapPoints.size();

    vector<ORB_SLAM3::EdgeSE3ProjectXYZ*> vpEdgesMono;
    vpEdgesMono.reserve(nExpectedSize);

    vector<ORB_SLAM3::EdgeSE3ProjectXYZToBody*> vpEdgesBody;
    vpEdgesBody.reserve(nExpectedSize);

    vector<KeyFrame*> vpEdgeKFMono;
    vpEdgeKFMono.reserve(nExpectedSize);

    vector<KeyFrame*> vpEdgeKFBody;
    vpEdgeKFBody.reserve(nExpectedSize);

    vector<MapPoint*> vpMapPointEdgeMono;
    vpMapPointEdgeMono.reserve(nExpectedSize);

    vector<MapPoint*> vpMapPointEdgeBody;
    vpMapPointEdgeBody.reserve(nExpectedSize);

    vector<g2o::EdgeStereoSE3ProjectXYZ*> vpEdgesStereo;
    vpEdgesStereo.reserve(nExpectedSize);

    vector<KeyFrame*> vpEdgeKFStereo;
    vpEdgeKFStereo.reserve(nExpectedSize);

    vector<MapPoint*> vpMapPointEdgeStereo;
    vpMapPointEdgeStereo.reserve(nExpectedSize);

    const float thHuberMono = sqrt(5.991);
    const float thHuberStereo = sqrt(7.815);

    int nPoints = 0;

    int nKFs = lLocalKeyFrames.size()+lFixedCameras.size(), nEdges = 0;

    for(list<MapPoint*>::iterator lit=lLocalMapPoints.begin(), lend=lLocalMapPoints.end(); lit!=lend; lit++)
    {
        MapPoint* pMP = *lit;
        g2o::VertexSBAPointXYZ* vPoint = new g2o::VertexSBAPointXYZ();
        vPoint->setEstimate(Converter::toVector3d(pMP->GetWorldPos()));
        int id = pMP->mnId+maxKFid+1;
        vPoint->setId(id);
        vPoint->setMarginalized(true);
        optimizer.addVertex(vPoint);
        nPoints++;

        const map<KeyFrame*,tuple<int,int>> observations = pMP->GetObservations();

        //Set edges
        for(map<KeyFrame*,tuple<int,int>>::const_iterator mit=observations.begin(), mend=observations.end(); mit!=mend; mit++)
        {
            KeyFrame* pKFi = mit->first;

            if(!pKFi->isBad() && pKFi->GetMap() == pCurrentMap)
            {
                const int cam0Index = get<0>(mit->second);

                // Monocular observation of Camera 0
                if(cam0Index != -1 && pKFi->mvuRight[cam0Index]<0)
                {
                    const cv::KeyPoint &kpUn = pKFi->mvKeysUn[cam0Index];
                    Eigen::Matrix<double,2,1> obs;
                    obs << kpUn.pt.x, kpUn.pt.y;

                    ORB_SLAM3::EdgeSE3ProjectXYZ* e = new ORB_SLAM3::EdgeSE3ProjectXYZ();

                    e->setVertex(0, dynamic_cast<g2o::OptimizableGraph::Vertex*>(optimizer.vertex(id)));
                    e->setVertex(1, dynamic_cast<g2o::OptimizableGraph::Vertex*>(optimizer.vertex(pKFi->mnId)));
                    e->setMeasurement(obs);
                    const float &invSigma2 = pKFi->mvInvLevelSigma2[kpUn.octave];
                    e->setInformation(Eigen::Matrix2d::Identity()*invSigma2);

                    g2o::RobustKernelHuber* rk = new g2o::RobustKernelHuber;
                    e->setRobustKernel(rk);
                    rk->setDelta(thHuberMono);

                    e->pCamera = pKFi->mpCamera;

                    optimizer.addEdge(e);
                    vpEdgesMono.push_back(e);
                    vpEdgeKFMono.push_back(pKFi);
                    vpMapPointEdgeMono.push_back(pMP);

                    nEdges++;
                }
                else if(cam0Index != -1 && pKFi->mvuRight[cam0Index]>=0)// Stereo observation (with rectified images)
                {
                    const cv::KeyPoint &kpUn = pKFi->mvKeysUn[cam0Index];
                    Eigen::Matrix<double,3,1> obs;
                    const float kp_ur = pKFi->mvuRight[cam0Index];
                    obs << kpUn.pt.x, kpUn.pt.y, kp_ur;

                    g2o::EdgeStereoSE3ProjectXYZ* e = new g2o::EdgeStereoSE3ProjectXYZ();

                    e->setVertex(0, dynamic_cast<g2o::OptimizableGraph::Vertex*>(optimizer.vertex(id)));
                    e->setVertex(1, dynamic_cast<g2o::OptimizableGraph::Vertex*>(optimizer.vertex(pKFi->mnId)));
                    e->setMeasurement(obs);
                    const float &invSigma2 = pKFi->mvInvLevelSigma2[kpUn.octave];
                    Eigen::Matrix3d Info = Eigen::Matrix3d::Identity()*invSigma2;
                    e->setInformation(Info);

                    g2o::RobustKernelHuber* rk = new g2o::RobustKernelHuber;
                    e->setRobustKernel(rk);
                    rk->setDelta(thHuberStereo);

                    e->fx = pKFi->fx;
                    e->fy = pKFi->fy;
                    e->cx = pKFi->cx;
                    e->cy = pKFi->cy;
                    e->bf = pKFi->mbf;

                    optimizer.addEdge(e);
                    vpEdgesStereo.push_back(e);
                    vpEdgeKFStereo.push_back(pKFi);
                    vpMapPointEdgeStereo.push_back(pMP);

                    nEdges++;
                }

                // Monocular observation of Camera 0
                if(pKFi->mpCamera2){
                    int rightIndex = get<1>(mit->second);

                    if(rightIndex != -1 ){
                        rightIndex -= pKFi->NLeft;

                        Eigen::Matrix<double,2,1> obs;
                        cv::KeyPoint kp = pKFi->mvKeysRight[rightIndex];
                        obs << kp.pt.x, kp.pt.y;

                        ORB_SLAM3::EdgeSE3ProjectXYZToBody *e = new ORB_SLAM3::EdgeSE3ProjectXYZToBody();

                        e->setVertex(0, dynamic_cast<g2o::OptimizableGraph::Vertex*>(optimizer.vertex(id)));
                        e->setVertex(1, dynamic_cast<g2o::OptimizableGraph::Vertex*>(optimizer.vertex(pKFi->mnId)));
                        e->setMeasurement(obs);
                        const float &invSigma2 = pKFi->mvInvLevelSigma2[kp.octave];
                        e->setInformation(Eigen::Matrix2d::Identity()*invSigma2);

                        g2o::RobustKernelHuber* rk = new g2o::RobustKernelHuber;
                        e->setRobustKernel(rk);
                        rk->setDelta(thHuberMono);

                        e->mTrl = Converter::toSE3Quat(pKFi->mTrl);

                        e->pCamera = pKFi->mpCamera2;

                        optimizer.addEdge(e);
                        vpEdgesBody.push_back(e);
                        vpEdgeKFBody.push_back(pKFi);
                        vpMapPointEdgeBody.push_back(pMP);

                        nEdges++;
                    }
                }
            }
        }
    }

    if(pbStopFlag)
        if(*pbStopFlag)
        {
            return;
        }

    optimizer.initializeOptimization();

    int numPerform_it = optimizer.optimize(5);
    bool bDoMore= true;

    if(pbStopFlag)
        if(*pbStopFlag)
            bDoMore = false;

    if(bDoMore)
    {

        // Check inlier observations
        int nMonoBadObs = 0;
        for(size_t i=0, iend=vpEdgesMono.size(); i<iend;i++)
        {
            ORB_SLAM3::EdgeSE3ProjectXYZ* e = vpEdgesMono[i];
            MapPoint* pMP = vpMapPointEdgeMono[i];

            if(pMP->isBad())
                continue;

            if(e->chi2()>5.991 || !e->isDepthPositive())
            {
                nMonoBadObs++;
            }
        }

        int nBodyBadObs = 0;
        for(size_t i=0, iend=vpEdgesBody.size(); i<iend;i++)
        {
            ORB_SLAM3::EdgeSE3ProjectXYZToBody* e = vpEdgesBody[i];
            MapPoint* pMP = vpMapPointEdgeBody[i];

            if(pMP->isBad())
                continue;

            if(e->chi2()>5.991 || !e->isDepthPositive())
            {
                nBodyBadObs++;
            }
        }

        int nStereoBadObs = 0;
        for(size_t i=0, iend=vpEdgesStereo.size(); i<iend;i++)
        {
            g2o::EdgeStereoSE3ProjectXYZ* e = vpEdgesStereo[i];
            MapPoint* pMP = vpMapPointEdgeStereo[i];

            if(pMP->isBad())
                continue;

            if(e->chi2()>7.815 || !e->isDepthPositive())
            {
                nStereoBadObs++;
            }
        }

        // Optimize again
        numPerform_it += optimizer.optimize(5);

    }

    vector<pair<KeyFrame*,MapPoint*> > vToErase;
    vToErase.reserve(vpEdgesMono.size()+vpEdgesBody.size()+vpEdgesStereo.size());

    // Check inlier observations
    for(size_t i=0, iend=vpEdgesMono.size(); i<iend;i++)
    {
        ORB_SLAM3::EdgeSE3ProjectXYZ* e = vpEdgesMono[i];
        MapPoint* pMP = vpMapPointEdgeMono[i];

        if(pMP->isBad())
            continue;

        if(e->chi2()>5.991 || !e->isDepthPositive())
        {
            KeyFrame* pKFi = vpEdgeKFMono[i];
            vToErase.push_back(make_pair(pKFi,pMP));
        }
    }

    for(size_t i=0, iend=vpEdgesBody.size(); i<iend;i++)
    {
        ORB_SLAM3::EdgeSE3ProjectXYZToBody* e = vpEdgesBody[i];
        MapPoint* pMP = vpMapPointEdgeBody[i];

        if(pMP->isBad())
            continue;

        if(e->chi2()>5.991 || !e->isDepthPositive())
        {
            KeyFrame* pKFi = vpEdgeKFBody[i];
            vToErase.push_back(make_pair(pKFi,pMP));
        }
    }

    for(size_t i=0, iend=vpEdgesStereo.size(); i<iend;i++)
    {
        g2o::EdgeStereoSE3ProjectXYZ* e = vpEdgesStereo[i];
        MapPoint* pMP = vpMapPointEdgeStereo[i];

        if(pMP->isBad())
            continue;

        if(e->chi2()>7.815 || !e->isDepthPositive())
        {
            KeyFrame* pKFi = vpEdgeKFStereo[i];
            vToErase.push_back(make_pair(pKFi,pMP));
        }
    }

    bool bRedrawError = false;
    bool bWriteStats = false;

    // Get Map Mutex
    unique_lock<mutex> lock(pCurrentMap->mMutexMapUpdate);

    if(!vToErase.empty())
    {
        for(size_t i=0;i<vToErase.size();i++)
        {
            KeyFrame* pKFi = vToErase[i].first;
            MapPoint* pMPi = vToErase[i].second;
            pKFi->EraseMapPointMatch(pMPi);
            pMPi->EraseObservation(pKFi);
        }
    }

    // Recover optimized data
    //Keyframes
    vpNonEnoughOptKFs.clear();
    for(list<KeyFrame*>::iterator lit=lLocalKeyFrames.begin(), lend=lLocalKeyFrames.end(); lit!=lend; lit++)
    {
        KeyFrame* pKFi = *lit;
        g2o::VertexSE3Expmap* vSE3 = static_cast<g2o::VertexSE3Expmap*>(optimizer.vertex(pKFi->mnId));
        g2o::SE3Quat SE3quat = vSE3->estimate();
        cv::Mat Tiw = Converter::toCvMat(SE3quat);
        cv::Mat Tco_cn = pKFi->GetPose() * Tiw.inv();
        cv::Vec3d trasl = Tco_cn.rowRange(0,3).col(3);
        double dist = cv::norm(trasl);
        pKFi->SetPose(Converter::toCvMat(SE3quat));

        pKFi->mnNumberOfOpt += numPerform_it;
        if(pKFi->mnNumberOfOpt < 10)
        {
            vpNonEnoughOptKFs.push_back(pKFi);
        }
    }

    //Points
    for(list<MapPoint*>::iterator lit=lLocalMapPoints.begin(), lend=lLocalMapPoints.end(); lit!=lend; lit++)
    {
        MapPoint* pMP = *lit;
        g2o::VertexSBAPointXYZ* vPoint = static_cast<g2o::VertexSBAPointXYZ*>(optimizer.vertex(pMP->mnId+maxKFid+1));
        pMP->SetWorldPos(Converter::toCvMat(vPoint->estimate()));
        pMP->UpdateNormalAndDepth();
    }

    pCurrentMap->IncreaseChangeIndex();
}

<<<<<<< HEAD
void Optimizer::LocalBundleAdjustment(KeyFrame *pKF, bool* pbStopFlag, Map* pMap, int& num_fixedKF)
{
    //cout << "LBA" << endl;
=======
void Optimizer::LocalBundleAdjustment(KeyFrame *pKF, bool* pbStopFlag, Map* pMap, int& num_fixedKF, int& num_OptKF, int& num_MPs, int& num_edges)
{    
>>>>>>> 093173ba
    // Local KeyFrames: First Breath Search from Current Keyframe
    list<KeyFrame*> lLocalKeyFrames;

    lLocalKeyFrames.push_back(pKF);
    pKF->mnBALocalForKF = pKF->mnId;
    Map* pCurrentMap = pKF->GetMap();

    const vector<KeyFrame*> vNeighKFs = pKF->GetVectorCovisibleKeyFrames();
    for(int i=0, iend=vNeighKFs.size(); i<iend; i++)
    {
        KeyFrame* pKFi = vNeighKFs[i];
        pKFi->mnBALocalForKF = pKF->mnId;
        if(!pKFi->isBad() && pKFi->GetMap() == pCurrentMap)
            lLocalKeyFrames.push_back(pKFi);
    }

    // Local MapPoints seen in Local KeyFrames
    num_fixedKF = 0;
    list<MapPoint*> lLocalMapPoints;
    set<MapPoint*> sNumObsMP;
    for(list<KeyFrame*>::iterator lit=lLocalKeyFrames.begin() , lend=lLocalKeyFrames.end(); lit!=lend; lit++)
    {
        KeyFrame* pKFi = *lit;
        if(pKFi->mnId==pMap->GetInitKFid())
        {
            num_fixedKF = 1;
        }
        vector<MapPoint*> vpMPs = pKFi->GetMapPointMatches();
        for(vector<MapPoint*>::iterator vit=vpMPs.begin(), vend=vpMPs.end(); vit!=vend; vit++)
        {
            MapPoint* pMP = *vit;
            if(pMP)
                if(!pMP->isBad() && pMP->GetMap() == pCurrentMap)
                {

                    if(pMP->mnBALocalForKF!=pKF->mnId)
                    {
                        lLocalMapPoints.push_back(pMP);
                        pMP->mnBALocalForKF=pKF->mnId;
                    }
                }
        }
    }
    num_MPs = lLocalMapPoints.size();

    // Fixed Keyframes. Keyframes that see Local MapPoints but that are not Local Keyframes
    list<KeyFrame*> lFixedCameras;
    for(list<MapPoint*>::iterator lit=lLocalMapPoints.begin(), lend=lLocalMapPoints.end(); lit!=lend; lit++)
    {
        map<KeyFrame*,tuple<int,int>> observations = (*lit)->GetObservations();
        for(map<KeyFrame*,tuple<int,int>>::iterator mit=observations.begin(), mend=observations.end(); mit!=mend; mit++)
        {
            KeyFrame* pKFi = mit->first;

            if(pKFi->mnBALocalForKF!=pKF->mnId && pKFi->mnBAFixedForKF!=pKF->mnId )
            {
                pKFi->mnBAFixedForKF=pKF->mnId;
                if(!pKFi->isBad() && pKFi->GetMap() == pCurrentMap)
                    lFixedCameras.push_back(pKFi);
            }
        }
    }
    num_fixedKF = lFixedCameras.size() + num_fixedKF;
    if(num_fixedKF < 2)
    {
        list<KeyFrame*>::iterator lit=lLocalKeyFrames.begin();
        int lowerId = pKF->mnId;
        KeyFrame* pLowerKf;
        int secondLowerId = pKF->mnId;
        KeyFrame* pSecondLowerKF;

        for(; lit != lLocalKeyFrames.end(); lit++)
        {
            KeyFrame* pKFi = *lit;
            if(pKFi == pKF || pKFi->mnId == pMap->GetInitKFid())
            {
                continue;
            }

            if(pKFi->mnId < lowerId)
            {
                lowerId = pKFi->mnId;
                pLowerKf = pKFi;
            }
            else if(pKFi->mnId < secondLowerId)
            {
                secondLowerId = pKFi->mnId;
                pSecondLowerKF = pKFi;
            }
        }
        lFixedCameras.push_back(pLowerKf);
        lLocalKeyFrames.remove(pLowerKf);
        num_fixedKF++;
        if(num_fixedKF < 2)
        {
            lFixedCameras.push_back(pSecondLowerKF);
            lLocalKeyFrames.remove(pSecondLowerKF);
            num_fixedKF++;
        }
    }

    if(num_fixedKF == 0)
    {
        Verbose::PrintMess("LM-LBA: There are 0 fixed KF in the optimizations, LBA aborted", Verbose::VERBOSITY_QUIET);
        return;
    }

    // Setup optimizer
    g2o::SparseOptimizer optimizer;
    g2o::BlockSolver_6_3::LinearSolverType * linearSolver;

    linearSolver = new g2o::LinearSolverEigen<g2o::BlockSolver_6_3::PoseMatrixType>();

    g2o::BlockSolver_6_3 * solver_ptr = new g2o::BlockSolver_6_3(linearSolver);

    g2o::OptimizationAlgorithmLevenberg* solver = new g2o::OptimizationAlgorithmLevenberg(solver_ptr);
    if (pMap->IsInertial())
        solver->setUserLambdaInit(100.0);

    optimizer.setAlgorithm(solver);
    optimizer.setVerbose(false);

    if(pbStopFlag)
        optimizer.setForceStopFlag(pbStopFlag);

    unsigned long maxKFid = 0;

    // Set Local KeyFrame vertices
    for(list<KeyFrame*>::iterator lit=lLocalKeyFrames.begin(), lend=lLocalKeyFrames.end(); lit!=lend; lit++)
    {
        KeyFrame* pKFi = *lit;
        g2o::VertexSE3Expmap * vSE3 = new g2o::VertexSE3Expmap();
        vSE3->setEstimate(Converter::toSE3Quat(pKFi->GetPose()));
        vSE3->setId(pKFi->mnId);
        vSE3->setFixed(pKFi->mnId==pMap->GetInitKFid());
        optimizer.addVertex(vSE3);
        if(pKFi->mnId>maxKFid)
            maxKFid=pKFi->mnId;
    }
    num_OptKF = lLocalKeyFrames.size();

    // Set Fixed KeyFrame vertices
    for(list<KeyFrame*>::iterator lit=lFixedCameras.begin(), lend=lFixedCameras.end(); lit!=lend; lit++)
    {
        KeyFrame* pKFi = *lit;
        g2o::VertexSE3Expmap * vSE3 = new g2o::VertexSE3Expmap();
        vSE3->setEstimate(Converter::toSE3Quat(pKFi->GetPose()));
        vSE3->setId(pKFi->mnId);
        vSE3->setFixed(true);
        optimizer.addVertex(vSE3);
        if(pKFi->mnId>maxKFid)
            maxKFid=pKFi->mnId;
    }

    // Set MapPoint vertices
    const int nExpectedSize = (lLocalKeyFrames.size()+lFixedCameras.size())*lLocalMapPoints.size();

    vector<ORB_SLAM3::EdgeSE3ProjectXYZ*> vpEdgesMono;
    vpEdgesMono.reserve(nExpectedSize);

    vector<ORB_SLAM3::EdgeSE3ProjectXYZToBody*> vpEdgesBody;
    vpEdgesBody.reserve(nExpectedSize);

    vector<KeyFrame*> vpEdgeKFMono;
    vpEdgeKFMono.reserve(nExpectedSize);

    vector<KeyFrame*> vpEdgeKFBody;
    vpEdgeKFBody.reserve(nExpectedSize);

    vector<MapPoint*> vpMapPointEdgeMono;
    vpMapPointEdgeMono.reserve(nExpectedSize);

    vector<MapPoint*> vpMapPointEdgeBody;
    vpMapPointEdgeBody.reserve(nExpectedSize);

    vector<g2o::EdgeStereoSE3ProjectXYZ*> vpEdgesStereo;
    vpEdgesStereo.reserve(nExpectedSize);

    vector<KeyFrame*> vpEdgeKFStereo;
    vpEdgeKFStereo.reserve(nExpectedSize);

    vector<MapPoint*> vpMapPointEdgeStereo;
    vpMapPointEdgeStereo.reserve(nExpectedSize);

    const float thHuberMono = sqrt(5.991);
    const float thHuberStereo = sqrt(7.815);

    int nPoints = 0;

    int nKFs = lLocalKeyFrames.size()+lFixedCameras.size(), nEdges = 0;

    for(list<MapPoint*>::iterator lit=lLocalMapPoints.begin(), lend=lLocalMapPoints.end(); lit!=lend; lit++)
    {
        MapPoint* pMP = *lit;
        g2o::VertexSBAPointXYZ* vPoint = new g2o::VertexSBAPointXYZ();
        vPoint->setEstimate(Converter::toVector3d(pMP->GetWorldPos()));
        int id = pMP->mnId+maxKFid+1;
        vPoint->setId(id);
        vPoint->setMarginalized(true);
        optimizer.addVertex(vPoint);
        nPoints++;

        const map<KeyFrame*,tuple<int,int>> observations = pMP->GetObservations();

        //Set edges
        for(map<KeyFrame*,tuple<int,int>>::const_iterator mit=observations.begin(), mend=observations.end(); mit!=mend; mit++)
        {
            KeyFrame* pKFi = mit->first;

            if(!pKFi->isBad() && pKFi->GetMap() == pCurrentMap)
            {
                const int leftIndex = get<0>(mit->second);

                // Monocular observation
                if(leftIndex != -1 && pKFi->mvuRight[get<0>(mit->second)]<0)
                {
                    const cv::KeyPoint &kpUn = pKFi->mvKeysUn[leftIndex];
                    Eigen::Matrix<double,2,1> obs;
                    obs << kpUn.pt.x, kpUn.pt.y;

                    ORB_SLAM3::EdgeSE3ProjectXYZ* e = new ORB_SLAM3::EdgeSE3ProjectXYZ();

                    e->setVertex(0, dynamic_cast<g2o::OptimizableGraph::Vertex*>(optimizer.vertex(id)));
                    e->setVertex(1, dynamic_cast<g2o::OptimizableGraph::Vertex*>(optimizer.vertex(pKFi->mnId)));
                    e->setMeasurement(obs);
                    const float &invSigma2 = pKFi->mvInvLevelSigma2[kpUn.octave];
                    e->setInformation(Eigen::Matrix2d::Identity()*invSigma2);

                    g2o::RobustKernelHuber* rk = new g2o::RobustKernelHuber;
                    e->setRobustKernel(rk);
                    rk->setDelta(thHuberMono);

                    e->pCamera = pKFi->mpCamera;

                    optimizer.addEdge(e);
                    vpEdgesMono.push_back(e);
                    vpEdgeKFMono.push_back(pKFi);
                    vpMapPointEdgeMono.push_back(pMP);

                    nEdges++;
                }
                else if(leftIndex != -1 && pKFi->mvuRight[get<0>(mit->second)]>=0)// Stereo observation
                {
                    const cv::KeyPoint &kpUn = pKFi->mvKeysUn[leftIndex];
                    Eigen::Matrix<double,3,1> obs;
                    const float kp_ur = pKFi->mvuRight[get<0>(mit->second)];
                    obs << kpUn.pt.x, kpUn.pt.y, kp_ur;

                    g2o::EdgeStereoSE3ProjectXYZ* e = new g2o::EdgeStereoSE3ProjectXYZ();

                    e->setVertex(0, dynamic_cast<g2o::OptimizableGraph::Vertex*>(optimizer.vertex(id)));
                    e->setVertex(1, dynamic_cast<g2o::OptimizableGraph::Vertex*>(optimizer.vertex(pKFi->mnId)));
                    e->setMeasurement(obs);
                    const float &invSigma2 = pKFi->mvInvLevelSigma2[kpUn.octave];
                    Eigen::Matrix3d Info = Eigen::Matrix3d::Identity()*invSigma2;
                    e->setInformation(Info);

                    g2o::RobustKernelHuber* rk = new g2o::RobustKernelHuber;
                    e->setRobustKernel(rk);
                    rk->setDelta(thHuberStereo);

                    e->fx = pKFi->fx;
                    e->fy = pKFi->fy;
                    e->cx = pKFi->cx;
                    e->cy = pKFi->cy;
                    e->bf = pKFi->mbf;

                    optimizer.addEdge(e);
                    vpEdgesStereo.push_back(e);
                    vpEdgeKFStereo.push_back(pKFi);
                    vpMapPointEdgeStereo.push_back(pMP);

                    nEdges++;
                }

                if(pKFi->mpCamera2){
                    int rightIndex = get<1>(mit->second);

                    if(rightIndex != -1 ){
                        rightIndex -= pKFi->NLeft;

                        Eigen::Matrix<double,2,1> obs;
                        cv::KeyPoint kp = pKFi->mvKeysRight[rightIndex];
                        obs << kp.pt.x, kp.pt.y;

                        ORB_SLAM3::EdgeSE3ProjectXYZToBody *e = new ORB_SLAM3::EdgeSE3ProjectXYZToBody();

                        e->setVertex(0, dynamic_cast<g2o::OptimizableGraph::Vertex*>(optimizer.vertex(id)));
                        e->setVertex(1, dynamic_cast<g2o::OptimizableGraph::Vertex*>(optimizer.vertex(pKFi->mnId)));
                        e->setMeasurement(obs);
                        const float &invSigma2 = pKFi->mvInvLevelSigma2[kp.octave];
                        e->setInformation(Eigen::Matrix2d::Identity()*invSigma2);

                        g2o::RobustKernelHuber* rk = new g2o::RobustKernelHuber;
                        e->setRobustKernel(rk);
                        rk->setDelta(thHuberMono);

                        e->mTrl = Converter::toSE3Quat(pKFi->mTrl);

                        e->pCamera = pKFi->mpCamera2;

                        optimizer.addEdge(e);
                        vpEdgesBody.push_back(e);
                        vpEdgeKFBody.push_back(pKFi);
                        vpMapPointEdgeBody.push_back(pMP);

                        nEdges++;
                    }
                }
            }
        }
    }
    num_edges = nEdges;

    if(pbStopFlag)
        if(*pbStopFlag)
            return;

    optimizer.initializeOptimization();

    std::chrono::steady_clock::time_point begin = std::chrono::steady_clock::now();
    optimizer.optimize(5);
    std::chrono::steady_clock::time_point end = std::chrono::steady_clock::now();

    bool bDoMore= true;

    if(pbStopFlag)
        if(*pbStopFlag)
            bDoMore = false;

    if(bDoMore)
    {

        // Check inlier observations
        int nMonoBadObs = 0;
        for(size_t i=0, iend=vpEdgesMono.size(); i<iend;i++)
        {
            ORB_SLAM3::EdgeSE3ProjectXYZ* e = vpEdgesMono[i];
            MapPoint* pMP = vpMapPointEdgeMono[i];

            if(pMP->isBad())
                continue;

            if(e->chi2()>5.991 || !e->isDepthPositive())
            {
                nMonoBadObs++;
            }
        }

        int nBodyBadObs = 0;
        for(size_t i=0, iend=vpEdgesBody.size(); i<iend;i++)
        {
            ORB_SLAM3::EdgeSE3ProjectXYZToBody* e = vpEdgesBody[i];
            MapPoint* pMP = vpMapPointEdgeBody[i];

            if(pMP->isBad())
                continue;

            if(e->chi2()>5.991 || !e->isDepthPositive())
            {
                nBodyBadObs++;
            }
        }

        int nStereoBadObs = 0;
        for(size_t i=0, iend=vpEdgesStereo.size(); i<iend;i++)
        {
            g2o::EdgeStereoSE3ProjectXYZ* e = vpEdgesStereo[i];
            MapPoint* pMP = vpMapPointEdgeStereo[i];

            if(pMP->isBad())
                continue;

            if(e->chi2()>7.815 || !e->isDepthPositive())
            {
                nStereoBadObs++;
            }
        }

        // Optimize again
        optimizer.initializeOptimization(0);
        optimizer.optimize(10);

    }

    vector<pair<KeyFrame*,MapPoint*> > vToErase;
    vToErase.reserve(vpEdgesMono.size()+vpEdgesBody.size()+vpEdgesStereo.size());

    // Check inlier observations
    for(size_t i=0, iend=vpEdgesMono.size(); i<iend;i++)
    {
        ORB_SLAM3::EdgeSE3ProjectXYZ* e = vpEdgesMono[i];
        MapPoint* pMP = vpMapPointEdgeMono[i];

        if(pMP->isBad())
            continue;

        if(e->chi2()>5.991 || !e->isDepthPositive())
        {
            KeyFrame* pKFi = vpEdgeKFMono[i];
            vToErase.push_back(make_pair(pKFi,pMP));
        }
    }

    for(size_t i=0, iend=vpEdgesBody.size(); i<iend;i++)
    {
        ORB_SLAM3::EdgeSE3ProjectXYZToBody* e = vpEdgesBody[i];
        MapPoint* pMP = vpMapPointEdgeBody[i];

        if(pMP->isBad())
            continue;

        if(e->chi2()>5.991 || !e->isDepthPositive())
        {
            KeyFrame* pKFi = vpEdgeKFBody[i];
            vToErase.push_back(make_pair(pKFi,pMP));
        }
    }

    for(size_t i=0, iend=vpEdgesStereo.size(); i<iend;i++)
    {
        g2o::EdgeStereoSE3ProjectXYZ* e = vpEdgesStereo[i];
        MapPoint* pMP = vpMapPointEdgeStereo[i];

        if(pMP->isBad())
            continue;

        if(e->chi2()>7.815 || !e->isDepthPositive())
        {
            KeyFrame* pKFi = vpEdgeKFStereo[i];
            vToErase.push_back(make_pair(pKFi,pMP));
        }
    }

    // Get Map Mutex
    unique_lock<mutex> lock(pMap->mMutexMapUpdate);

    if(!vToErase.empty())
    {
        for(size_t i=0;i<vToErase.size();i++)
        {
            KeyFrame* pKFi = vToErase[i].first;
            MapPoint* pMPi = vToErase[i].second;
            pKFi->EraseMapPointMatch(pMPi);
            pMPi->EraseObservation(pKFi);
        }
    }

    // Recover optimized data
    //Keyframes
    bool bShowStats = false;
    for(list<KeyFrame*>::iterator lit=lLocalKeyFrames.begin(), lend=lLocalKeyFrames.end(); lit!=lend; lit++)
    {
        KeyFrame* pKFi = *lit;
        g2o::VertexSE3Expmap* vSE3 = static_cast<g2o::VertexSE3Expmap*>(optimizer.vertex(pKFi->mnId));
        g2o::SE3Quat SE3quat = vSE3->estimate();
        pKFi->SetPose(Converter::toCvMat(SE3quat));

    }

    //Points
    for(list<MapPoint*>::iterator lit=lLocalMapPoints.begin(), lend=lLocalMapPoints.end(); lit!=lend; lit++)
    {
        MapPoint* pMP = *lit;
        g2o::VertexSBAPointXYZ* vPoint = static_cast<g2o::VertexSBAPointXYZ*>(optimizer.vertex(pMP->mnId+maxKFid+1));
        pMP->SetWorldPos(Converter::toCvMat(vPoint->estimate()));
        pMP->UpdateNormalAndDepth();
    }

    // TODO Check this changeindex
    pMap->IncreaseChangeIndex();
}


void Optimizer::OptimizeEssentialGraph(Map* pMap, KeyFrame* pLoopKF, KeyFrame* pCurKF,
                                       const LoopClosing::KeyFrameAndPose &NonCorrectedSim3,
                                       const LoopClosing::KeyFrameAndPose &CorrectedSim3,
                                       const map<KeyFrame *, set<KeyFrame *> > &LoopConnections, const bool &bFixScale)
{
    // Setup optimizer
    g2o::SparseOptimizer optimizer;
    optimizer.setVerbose(false);
    g2o::BlockSolver_7_3::LinearSolverType * linearSolver =
           new g2o::LinearSolverEigen<g2o::BlockSolver_7_3::PoseMatrixType>();
    g2o::BlockSolver_7_3 * solver_ptr= new g2o::BlockSolver_7_3(linearSolver);
    g2o::OptimizationAlgorithmLevenberg* solver = new g2o::OptimizationAlgorithmLevenberg(solver_ptr);

    solver->setUserLambdaInit(1e-16);
    optimizer.setAlgorithm(solver);

    const vector<KeyFrame*> vpKFs = pMap->GetAllKeyFrames();
    const vector<MapPoint*> vpMPs = pMap->GetAllMapPoints();

    const unsigned int nMaxKFid = pMap->GetMaxKFid();

    vector<g2o::Sim3,Eigen::aligned_allocator<g2o::Sim3> > vScw(nMaxKFid+1);
    vector<g2o::Sim3,Eigen::aligned_allocator<g2o::Sim3> > vCorrectedSwc(nMaxKFid+1);
    vector<g2o::VertexSim3Expmap*> vpVertices(nMaxKFid+1);

    vector<Eigen::Vector3d> vZvectors(nMaxKFid+1); // For debugging
    Eigen::Vector3d z_vec;
    z_vec << 0.0, 0.0, 1.0;

    const int minFeat = 100;

    // Set KeyFrame vertices
    for(size_t i=0, iend=vpKFs.size(); i<iend;i++)
    {
        KeyFrame* pKF = vpKFs[i];
        if(pKF->isBad())
            continue;
        g2o::VertexSim3Expmap* VSim3 = new g2o::VertexSim3Expmap();

        const int nIDi = pKF->mnId;

        LoopClosing::KeyFrameAndPose::const_iterator it = CorrectedSim3.find(pKF);

        if(it!=CorrectedSim3.end())
        {
            vScw[nIDi] = it->second;
            VSim3->setEstimate(it->second);
        }
        else
        {
            Eigen::Matrix<double,3,3> Rcw = Converter::toMatrix3d(pKF->GetRotation());
            Eigen::Matrix<double,3,1> tcw = Converter::toVector3d(pKF->GetTranslation());
            g2o::Sim3 Siw(Rcw,tcw,1.0);
            vScw[nIDi] = Siw;
            VSim3->setEstimate(Siw);
        }

        if(pKF->mnId==pMap->GetInitKFid())
            VSim3->setFixed(true);

        VSim3->setId(nIDi);
        VSim3->setMarginalized(false);
        VSim3->_fix_scale = bFixScale;

        optimizer.addVertex(VSim3);
        vZvectors[nIDi]=vScw[nIDi].rotation().toRotationMatrix()*z_vec; // For debugging

        vpVertices[nIDi]=VSim3;
    }


    set<pair<long unsigned int,long unsigned int> > sInsertedEdges;

    const Eigen::Matrix<double,7,7> matLambda = Eigen::Matrix<double,7,7>::Identity();

    // Set Loop edges
    int count_loop = 0;
    for(map<KeyFrame *, set<KeyFrame *> >::const_iterator mit = LoopConnections.begin(), mend=LoopConnections.end(); mit!=mend; mit++)
    {
        KeyFrame* pKF = mit->first;
        const long unsigned int nIDi = pKF->mnId;
        const set<KeyFrame*> &spConnections = mit->second;
        const g2o::Sim3 Siw = vScw[nIDi];
        const g2o::Sim3 Swi = Siw.inverse();

        for(set<KeyFrame*>::const_iterator sit=spConnections.begin(), send=spConnections.end(); sit!=send; sit++)
        {
            const long unsigned int nIDj = (*sit)->mnId;
            if((nIDi!=pCurKF->mnId || nIDj!=pLoopKF->mnId) && pKF->GetWeight(*sit)<minFeat)
                continue;

            const g2o::Sim3 Sjw = vScw[nIDj];
            const g2o::Sim3 Sji = Sjw * Swi;

            g2o::EdgeSim3* e = new g2o::EdgeSim3();
            e->setVertex(1, dynamic_cast<g2o::OptimizableGraph::Vertex*>(optimizer.vertex(nIDj)));
            e->setVertex(0, dynamic_cast<g2o::OptimizableGraph::Vertex*>(optimizer.vertex(nIDi)));
            e->setMeasurement(Sji);

            e->information() = matLambda;

            optimizer.addEdge(e);
            count_loop++;
            sInsertedEdges.insert(make_pair(min(nIDi,nIDj),max(nIDi,nIDj)));
        }
    }

    int count_spa_tree = 0;
    int count_cov = 0;
    int count_imu = 0;
    int count_kf = 0;
    // Set normal edges
    for(size_t i=0, iend=vpKFs.size(); i<iend; i++)
    {
        count_kf = 0;
        KeyFrame* pKF = vpKFs[i];

        const int nIDi = pKF->mnId;

        g2o::Sim3 Swi;

        LoopClosing::KeyFrameAndPose::const_iterator iti = NonCorrectedSim3.find(pKF);

        if(iti!=NonCorrectedSim3.end())
            Swi = (iti->second).inverse();
        else
            Swi = vScw[nIDi].inverse();

        KeyFrame* pParentKF = pKF->GetParent();

        // Spanning tree edge
        if(pParentKF)
        {
            int nIDj = pParentKF->mnId;

            g2o::Sim3 Sjw;

            LoopClosing::KeyFrameAndPose::const_iterator itj = NonCorrectedSim3.find(pParentKF);

            if(itj!=NonCorrectedSim3.end())
                Sjw = itj->second;
            else
                Sjw = vScw[nIDj];

            g2o::Sim3 Sji = Sjw * Swi;

            g2o::EdgeSim3* e = new g2o::EdgeSim3();
            e->setVertex(1, dynamic_cast<g2o::OptimizableGraph::Vertex*>(optimizer.vertex(nIDj)));
            e->setVertex(0, dynamic_cast<g2o::OptimizableGraph::Vertex*>(optimizer.vertex(nIDi)));
            e->setMeasurement(Sji);
            count_kf++;
            count_spa_tree++;
            e->information() = matLambda;
            optimizer.addEdge(e);
        }

        // Loop edges
        const set<KeyFrame*> sLoopEdges = pKF->GetLoopEdges();
        for(set<KeyFrame*>::const_iterator sit=sLoopEdges.begin(), send=sLoopEdges.end(); sit!=send; sit++)
        {
            KeyFrame* pLKF = *sit;
            if(pLKF->mnId<pKF->mnId)
            {
                g2o::Sim3 Slw;

                LoopClosing::KeyFrameAndPose::const_iterator itl = NonCorrectedSim3.find(pLKF);

                if(itl!=NonCorrectedSim3.end())
                    Slw = itl->second;
                else
                    Slw = vScw[pLKF->mnId];

                g2o::Sim3 Sli = Slw * Swi;
                g2o::EdgeSim3* el = new g2o::EdgeSim3();
                el->setVertex(1, dynamic_cast<g2o::OptimizableGraph::Vertex*>(optimizer.vertex(pLKF->mnId)));
                el->setVertex(0, dynamic_cast<g2o::OptimizableGraph::Vertex*>(optimizer.vertex(nIDi)));
                el->setMeasurement(Sli);
                el->information() = matLambda;
                optimizer.addEdge(el);
                count_kf++;
                count_loop++;
            }
        }

        // Covisibility graph edges
        const vector<KeyFrame*> vpConnectedKFs = pKF->GetCovisiblesByWeight(minFeat);
        for(vector<KeyFrame*>::const_iterator vit=vpConnectedKFs.begin(); vit!=vpConnectedKFs.end(); vit++)
        {
            KeyFrame* pKFn = *vit;
            if(pKFn && pKFn!=pParentKF && !pKF->hasChild(pKFn) && !sLoopEdges.count(pKFn))
            {
                if(!pKFn->isBad() && pKFn->mnId<pKF->mnId)
                {
                    if(sInsertedEdges.count(make_pair(min(pKF->mnId,pKFn->mnId),max(pKF->mnId,pKFn->mnId))))
                        continue;

                    g2o::Sim3 Snw;

                    LoopClosing::KeyFrameAndPose::const_iterator itn = NonCorrectedSim3.find(pKFn);

                    if(itn!=NonCorrectedSim3.end())
                        Snw = itn->second;
                    else
                        Snw = vScw[pKFn->mnId];

                    g2o::Sim3 Sni = Snw * Swi;

                    g2o::EdgeSim3* en = new g2o::EdgeSim3();
                    en->setVertex(1, dynamic_cast<g2o::OptimizableGraph::Vertex*>(optimizer.vertex(pKFn->mnId)));
                    en->setVertex(0, dynamic_cast<g2o::OptimizableGraph::Vertex*>(optimizer.vertex(nIDi)));
                    en->setMeasurement(Sni);
                    en->information() = matLambda;
                    optimizer.addEdge(en);
                    count_kf++;
                    count_cov++;
                }
            }
        }

        // Inertial edges if inertial
        if(pKF->bImu && pKF->mPrevKF)
        {
            g2o::Sim3 Spw;
            LoopClosing::KeyFrameAndPose::const_iterator itp = NonCorrectedSim3.find(pKF->mPrevKF);
            if(itp!=NonCorrectedSim3.end())
                Spw = itp->second;
            else
                Spw = vScw[pKF->mPrevKF->mnId];

            g2o::Sim3 Spi = Spw * Swi;
            g2o::EdgeSim3* ep = new g2o::EdgeSim3();
            ep->setVertex(1, dynamic_cast<g2o::OptimizableGraph::Vertex*>(optimizer.vertex(pKF->mPrevKF->mnId)));
            ep->setVertex(0, dynamic_cast<g2o::OptimizableGraph::Vertex*>(optimizer.vertex(nIDi)));
            ep->setMeasurement(Spi);
            ep->information() = matLambda;
            optimizer.addEdge(ep);
            count_kf++;
            count_imu++;
        }
    }

    // Optimize!
    optimizer.initializeOptimization();
    optimizer.computeActiveErrors();
    float err0 = optimizer.activeRobustChi2();
    optimizer.optimize(20);
    optimizer.computeActiveErrors();
    float errEnd = optimizer.activeRobustChi2();
    unique_lock<mutex> lock(pMap->mMutexMapUpdate);

    // SE3 Pose Recovering. Sim3:[sR t;0 1] -> SE3:[R t/s;0 1]
    for(size_t i=0;i<vpKFs.size();i++)
    {
        KeyFrame* pKFi = vpKFs[i];

        const int nIDi = pKFi->mnId;

        g2o::VertexSim3Expmap* VSim3 = static_cast<g2o::VertexSim3Expmap*>(optimizer.vertex(nIDi));
        g2o::Sim3 CorrectedSiw =  VSim3->estimate();
        vCorrectedSwc[nIDi]=CorrectedSiw.inverse();
        Eigen::Matrix3d eigR = CorrectedSiw.rotation().toRotationMatrix();
        Eigen::Vector3d eigt = CorrectedSiw.translation();
        double s = CorrectedSiw.scale();

        eigt *=(1./s); //[R t/s;0 1]

        cv::Mat Tiw = Converter::toCvSE3(eigR,eigt);

        pKFi->SetPose(Tiw);

    }

    // Correct points. Transform to "non-optimized" reference keyframe pose and transform back with optimized pose
    for(size_t i=0, iend=vpMPs.size(); i<iend; i++)
    {
        MapPoint* pMP = vpMPs[i];

        if(pMP->isBad())
            continue;

        int nIDr;
        if(pMP->mnCorrectedByKF==pCurKF->mnId)
        {
            nIDr = pMP->mnCorrectedReference;
        }
        else
        {
            KeyFrame* pRefKF = pMP->GetReferenceKeyFrame();
            nIDr = pRefKF->mnId;
        }


        g2o::Sim3 Srw = vScw[nIDr];
        g2o::Sim3 correctedSwr = vCorrectedSwc[nIDr];

        cv::Mat P3Dw = pMP->GetWorldPos();
        Eigen::Matrix<double,3,1> eigP3Dw = Converter::toVector3d(P3Dw);
        Eigen::Matrix<double,3,1> eigCorrectedP3Dw = correctedSwr.map(Srw.map(eigP3Dw));

        cv::Mat cvCorrectedP3Dw = Converter::toCvMat(eigCorrectedP3Dw);
        pMP->SetWorldPos(cvCorrectedP3Dw);

        pMP->UpdateNormalAndDepth();
    }

    pMap->IncreaseChangeIndex();
}

void Optimizer::OptimizeEssentialGraph6DoF(KeyFrame* pCurKF, vector<KeyFrame*> &vpFixedKFs, vector<KeyFrame*> &vpFixedCorrectedKFs,
                                       vector<KeyFrame*> &vpNonFixedKFs, vector<MapPoint*> &vpNonCorrectedMPs, double scale)
{
    g2o::SparseOptimizer optimizer;
    optimizer.setVerbose(false);
    g2o::BlockSolver_6_3::LinearSolverType * linearSolver =
           new g2o::LinearSolverEigen<g2o::BlockSolver_6_3::PoseMatrixType>();
    g2o::BlockSolver_6_3 * solver_ptr= new g2o::BlockSolver_6_3(linearSolver);
    g2o::OptimizationAlgorithmLevenberg* solver = new g2o::OptimizationAlgorithmLevenberg(solver_ptr);

    solver->setUserLambdaInit(1e-16);
    optimizer.setAlgorithm(solver);

    Map* pMap = pCurKF->GetMap();
    const unsigned int nMaxKFid = pMap->GetMaxKFid();

    vector<g2o::SE3Quat,Eigen::aligned_allocator<g2o::SE3Quat> > vScw(nMaxKFid+1);
    vector<g2o::SE3Quat,Eigen::aligned_allocator<g2o::SE3Quat> > vScw_bef(nMaxKFid+1);
    vector<g2o::SE3Quat,Eigen::aligned_allocator<g2o::SE3Quat> > vCorrectedSwc(nMaxKFid+1);
    vector<g2o::VertexSE3Expmap*> vpVertices(nMaxKFid+1);
    vector<bool> vbFromOtherMap(nMaxKFid+1);

    const int minFeat = 100;


    for(KeyFrame* pKFi : vpFixedKFs)
    {
        if(pKFi->isBad())
            continue;

        g2o::VertexSE3Expmap* VSE3 = new g2o::VertexSE3Expmap();

        const int nIDi = pKFi->mnId;

        Eigen::Matrix<double,3,3> Rcw = Converter::toMatrix3d(pKFi->GetRotation());
        Eigen::Matrix<double,3,1> tcw = Converter::toVector3d(pKFi->GetTranslation());
        g2o::SE3Quat Siw(Rcw,tcw);
        vScw[nIDi] = Siw;
        vCorrectedSwc[nIDi]=Siw.inverse();
        VSE3->setEstimate(Siw);

        VSE3->setFixed(true);

        VSE3->setId(nIDi);
        VSE3->setMarginalized(false);
        vbFromOtherMap[nIDi] = false;

        optimizer.addVertex(VSE3);

        vpVertices[nIDi]=VSE3;
    }

    set<unsigned long> sIdKF;
    for(KeyFrame* pKFi : vpFixedCorrectedKFs)
    {
        if(pKFi->isBad())
            continue;

        g2o::VertexSE3Expmap* VSE3 = new g2o::VertexSE3Expmap();

        const int nIDi = pKFi->mnId;

        Eigen::Matrix<double,3,3> Rcw = Converter::toMatrix3d(pKFi->GetRotation());
        Eigen::Matrix<double,3,1> tcw = Converter::toVector3d(pKFi->GetTranslation());
        g2o::SE3Quat Siw(Rcw,tcw);
        vScw[nIDi] = Siw;
        vCorrectedSwc[nIDi]=Siw.inverse(); // This KFs mustn't be corrected
        VSE3->setEstimate(Siw);

        cv::Mat Tcw_bef = pKFi->mTcwBefMerge;
        Eigen::Matrix<double,3,3> Rcw_bef = Converter::toMatrix3d(Tcw_bef.rowRange(0,3).colRange(0,3));
        Eigen::Matrix<double,3,1> tcw_bef = Converter::toVector3d(Tcw_bef.rowRange(0,3).col(3)) / scale;
        vScw_bef[nIDi] = g2o::SE3Quat(Rcw_bef,tcw_bef);

        VSE3->setFixed(true);

        VSE3->setId(nIDi);
        VSE3->setMarginalized(false);
        //VSim3->_fix_scale = true;
        vbFromOtherMap[nIDi] = true;

        optimizer.addVertex(VSE3);

        vpVertices[nIDi]=VSE3;

        sIdKF.insert(nIDi);
    }

    for(KeyFrame* pKFi : vpNonFixedKFs)
    {
        if(pKFi->isBad())
            continue;

        const int nIDi = pKFi->mnId;

        if(sIdKF.count(nIDi)) // It has already added in the corrected merge KFs
            continue;

        g2o::VertexSE3Expmap* VSE3 = new g2o::VertexSE3Expmap();

        Eigen::Matrix<double,3,3> Rcw = Converter::toMatrix3d(pKFi->GetRotation());
        Eigen::Matrix<double,3,1> tcw = Converter::toVector3d(pKFi->GetTranslation()) / scale;
        g2o::SE3Quat Siw(Rcw,tcw);
        vScw_bef[nIDi] = Siw;
        VSE3->setEstimate(Siw);

        VSE3->setFixed(false);

        VSE3->setId(nIDi);
        VSE3->setMarginalized(false);
        vbFromOtherMap[nIDi] = true;

        optimizer.addVertex(VSE3);

        vpVertices[nIDi]=VSE3;

        sIdKF.insert(nIDi);

    }

    vector<KeyFrame*> vpKFs;
    vpKFs.reserve(vpFixedKFs.size() + vpFixedCorrectedKFs.size() + vpNonFixedKFs.size());
    vpKFs.insert(vpKFs.end(),vpFixedKFs.begin(),vpFixedKFs.end());
    vpKFs.insert(vpKFs.end(),vpFixedCorrectedKFs.begin(),vpFixedCorrectedKFs.end());
    vpKFs.insert(vpKFs.end(),vpNonFixedKFs.begin(),vpNonFixedKFs.end());
    set<KeyFrame*> spKFs(vpKFs.begin(), vpKFs.end());

    const Eigen::Matrix<double,6,6> matLambda = Eigen::Matrix<double,6,6>::Identity();

    for(KeyFrame* pKFi : vpKFs)
    {
        int num_connections = 0;
        const int nIDi = pKFi->mnId;

        g2o::SE3Quat Swi = vScw[nIDi].inverse();
        g2o::SE3Quat Swi_bef;
        if(vbFromOtherMap[nIDi])
        {
            Swi_bef = vScw_bef[nIDi].inverse();
        }

        KeyFrame* pParentKFi = pKFi->GetParent();

        // Spanning tree edge
        if(pParentKFi && spKFs.find(pParentKFi) != spKFs.end())
        {
            int nIDj = pParentKFi->mnId;

            g2o::SE3Quat Sjw = vScw[nIDj];
            g2o::SE3Quat Sjw_bef;
            if(vbFromOtherMap[nIDj])
            {
                Sjw_bef = vScw_bef[nIDj];
            }

            g2o::SE3Quat Sji;

            if(vbFromOtherMap[nIDi] && vbFromOtherMap[nIDj])
            {
                Sji = Sjw_bef * Swi_bef;
            }
            else
            {
                Sji = Sjw * Swi;
            }

            g2o::EdgeSE3* e = new g2o::EdgeSE3();
            e->setVertex(1, dynamic_cast<g2o::OptimizableGraph::Vertex*>(optimizer.vertex(nIDj)));
            e->setVertex(0, dynamic_cast<g2o::OptimizableGraph::Vertex*>(optimizer.vertex(nIDi)));
            e->setMeasurement(Sji);

            e->information() = matLambda;
            optimizer.addEdge(e);
            num_connections++;
        }

        // Loop edges
        const set<KeyFrame*> sLoopEdges = pKFi->GetLoopEdges();
        for(set<KeyFrame*>::const_iterator sit=sLoopEdges.begin(), send=sLoopEdges.end(); sit!=send; sit++)
        {
            KeyFrame* pLKF = *sit;
            if(spKFs.find(pLKF) != spKFs.end() && pLKF->mnId<pKFi->mnId)
            {
                g2o::SE3Quat Slw = vScw[pLKF->mnId];
                g2o::SE3Quat Slw_bef;
                if(vbFromOtherMap[pLKF->mnId])
                {
                    Slw_bef = vScw_bef[pLKF->mnId];
                }

                g2o::SE3Quat Sli;

                if(vbFromOtherMap[nIDi] && vbFromOtherMap[pLKF->mnId])
                {
                    Sli = Slw_bef * Swi_bef;
                }
                else
                {
                    Sli = Slw * Swi;
                }

                g2o::EdgeSE3* el = new g2o::EdgeSE3();
                el->setVertex(1, dynamic_cast<g2o::OptimizableGraph::Vertex*>(optimizer.vertex(pLKF->mnId)));
                el->setVertex(0, dynamic_cast<g2o::OptimizableGraph::Vertex*>(optimizer.vertex(nIDi)));
                el->setMeasurement(Sli);
                el->information() = matLambda;
                optimizer.addEdge(el);
                num_connections++;
            }
        }

        // Covisibility graph edges
        const vector<KeyFrame*> vpConnectedKFs = pKFi->GetCovisiblesByWeight(minFeat);
        for(vector<KeyFrame*>::const_iterator vit=vpConnectedKFs.begin(); vit!=vpConnectedKFs.end(); vit++)
        {
            KeyFrame* pKFn = *vit;
            if(pKFn && pKFn!=pParentKFi && !pKFi->hasChild(pKFn) && !sLoopEdges.count(pKFn) && spKFs.find(pKFn) != spKFs.end())
            {
                if(!pKFn->isBad() && pKFn->mnId<pKFi->mnId)
                {
                    g2o::SE3Quat Snw = vScw[pKFn->mnId];

                    g2o::SE3Quat Snw_bef;
                    if(vbFromOtherMap[pKFn->mnId])
                    {
                        Snw_bef = vScw_bef[pKFn->mnId];
                    }

                    g2o::SE3Quat Sni;

                    if(vbFromOtherMap[nIDi] && vbFromOtherMap[pKFn->mnId])
                    {
                        Sni = Snw_bef * Swi_bef;
                    }
                    else
                    {
                        Sni = Snw * Swi;
                    }

                    g2o::EdgeSE3* en = new g2o::EdgeSE3();
                    en->setVertex(1, dynamic_cast<g2o::OptimizableGraph::Vertex*>(optimizer.vertex(pKFn->mnId)));
                    en->setVertex(0, dynamic_cast<g2o::OptimizableGraph::Vertex*>(optimizer.vertex(nIDi)));
                    en->setMeasurement(Sni);
                    en->information() = matLambda;
                    optimizer.addEdge(en);
                    num_connections++;
                }
            }
        }
    }

    // Optimize!
    optimizer.initializeOptimization();
    optimizer.optimize(20);

    unique_lock<mutex> lock(pMap->mMutexMapUpdate);

    // SE3 Pose Recovering. Sim3:[sR t;0 1] -> SE3:[R t/s;0 1]
    for(KeyFrame* pKFi : vpNonFixedKFs)
    {
        if(pKFi->isBad())
            continue;

        const int nIDi = pKFi->mnId;

        g2o::VertexSE3Expmap* VSE3 = static_cast<g2o::VertexSE3Expmap*>(optimizer.vertex(nIDi));
        g2o::SE3Quat CorrectedSiw =  VSE3->estimate();
        vCorrectedSwc[nIDi]=CorrectedSiw.inverse();
        Eigen::Matrix3d eigR = CorrectedSiw.rotation().toRotationMatrix();
        Eigen::Vector3d eigt = CorrectedSiw.translation();
        //double s = CorrectedSiw.scale();

        //eigt *=(1./s); //[R t/s;0 1]

        cv::Mat Tiw = Converter::toCvSE3(eigR,eigt);

        pKFi->mTcwBefMerge = pKFi->GetPose();
        pKFi->mTwcBefMerge = pKFi->GetPoseInverse();
        pKFi->SetPose(Tiw);
    }

    // Correct points. Transform to "non-optimized" reference keyframe pose and transform back with optimized pose
    for(MapPoint* pMPi : vpNonCorrectedMPs)
    {
        if(pMPi->isBad())
            continue;

        KeyFrame* pRefKF = pMPi->GetReferenceKeyFrame();
        g2o::SE3Quat Srw;
        g2o::SE3Quat correctedSwr;
        while(pRefKF->isBad())
        {
            if(!pRefKF)
            {
                Verbose::PrintMess("MP " + to_string(pMPi->mnId) + " without a valid reference KF", Verbose::VERBOSITY_DEBUG);
                break;
            }

            pMPi->EraseObservation(pRefKF);
            pRefKF = pMPi->GetReferenceKeyFrame();
        }

        Srw = vScw_bef[pRefKF->mnId]; //g2o::SE3Quat(RNonCorrectedwr,tNonCorrectedwr).inverse();

        cv::Mat Twr = pRefKF->GetPoseInverse();
        Eigen::Matrix<double,3,3> Rwr = Converter::toMatrix3d(Twr.rowRange(0,3).colRange(0,3));
        Eigen::Matrix<double,3,1> twr = Converter::toVector3d(Twr.rowRange(0,3).col(3));
        correctedSwr = g2o::SE3Quat(Rwr,twr);


        cv::Mat P3Dw = pMPi->GetWorldPos() / scale;
        Eigen::Matrix<double,3,1> eigP3Dw = Converter::toVector3d(P3Dw);
        Eigen::Matrix<double,3,1> eigCorrectedP3Dw = correctedSwr.map(Srw.map(eigP3Dw));

        cv::Mat cvCorrectedP3Dw = Converter::toCvMat(eigCorrectedP3Dw);
        pMPi->SetWorldPos(cvCorrectedP3Dw);

        pMPi->UpdateNormalAndDepth();
    }

}

void Optimizer::OptimizeEssentialGraph(KeyFrame* pCurKF, vector<KeyFrame*> &vpFixedKFs, vector<KeyFrame*> &vpFixedCorrectedKFs,
                                       vector<KeyFrame*> &vpNonFixedKFs, vector<MapPoint*> &vpNonCorrectedMPs)
{
    g2o::SparseOptimizer optimizer;
    optimizer.setVerbose(false);
    g2o::BlockSolver_7_3::LinearSolverType * linearSolver =
           new g2o::LinearSolverEigen<g2o::BlockSolver_7_3::PoseMatrixType>();
    g2o::BlockSolver_7_3 * solver_ptr= new g2o::BlockSolver_7_3(linearSolver);
    g2o::OptimizationAlgorithmLevenberg* solver = new g2o::OptimizationAlgorithmLevenberg(solver_ptr);

    solver->setUserLambdaInit(1e-16);
    optimizer.setAlgorithm(solver);

    Map* pMap = pCurKF->GetMap();
    const unsigned int nMaxKFid = pMap->GetMaxKFid();

    vector<g2o::Sim3,Eigen::aligned_allocator<g2o::Sim3> > vScw(nMaxKFid+1);
    vector<g2o::Sim3,Eigen::aligned_allocator<g2o::Sim3> > vCorrectedSwc(nMaxKFid+1);
    vector<g2o::VertexSim3Expmap*> vpVertices(nMaxKFid+1);

    const int minFeat = 100;


    for(KeyFrame* pKFi : vpFixedKFs)
    {
        if(pKFi->isBad())
            continue;

        g2o::VertexSim3Expmap* VSim3 = new g2o::VertexSim3Expmap();

        const int nIDi = pKFi->mnId;

        Eigen::Matrix<double,3,3> Rcw = Converter::toMatrix3d(pKFi->GetRotation());
        Eigen::Matrix<double,3,1> tcw = Converter::toVector3d(pKFi->GetTranslation());
        g2o::Sim3 Siw(Rcw,tcw,1.0);
        vScw[nIDi] = Siw;
        vCorrectedSwc[nIDi]=Siw.inverse(); // This KFs mustn't be corrected
        VSim3->setEstimate(Siw);

        VSim3->setFixed(true);

        VSim3->setId(nIDi);
        VSim3->setMarginalized(false);
        VSim3->_fix_scale = true;

        optimizer.addVertex(VSim3);

        vpVertices[nIDi]=VSim3;
    }
    Verbose::PrintMess("Opt_Essential: vpFixedKFs loaded", Verbose::VERBOSITY_DEBUG);

    set<unsigned long> sIdKF;
    for(KeyFrame* pKFi : vpFixedCorrectedKFs)
    {
        if(pKFi->isBad())
            continue;

        g2o::VertexSim3Expmap* VSim3 = new g2o::VertexSim3Expmap();

        const int nIDi = pKFi->mnId;

        Eigen::Matrix<double,3,3> Rcw = Converter::toMatrix3d(pKFi->GetRotation());
        Eigen::Matrix<double,3,1> tcw = Converter::toVector3d(pKFi->GetTranslation());
        g2o::Sim3 Siw(Rcw,tcw,1.0);
        vCorrectedSwc[nIDi]=Siw.inverse(); // This KFs mustn't be corrected
        VSim3->setEstimate(Siw);

        cv::Mat Tcw_bef = pKFi->mTcwBefMerge;
        Eigen::Matrix<double,3,3> Rcw_bef = Converter::toMatrix3d(Tcw_bef.rowRange(0,3).colRange(0,3));
        Eigen::Matrix<double,3,1> tcw_bef = Converter::toVector3d(Tcw_bef.rowRange(0,3).col(3));
        vScw[nIDi] = g2o::Sim3(Rcw_bef,tcw_bef,1.0);

        VSim3->setFixed(true);

        VSim3->setId(nIDi);
        VSim3->setMarginalized(false);

        optimizer.addVertex(VSim3);

        vpVertices[nIDi]=VSim3;

        sIdKF.insert(nIDi);
    }
    Verbose::PrintMess("Opt_Essential: vpFixedCorrectedKFs loaded", Verbose::VERBOSITY_DEBUG);

    for(KeyFrame* pKFi : vpNonFixedKFs)
    {
        if(pKFi->isBad())
            continue;

        const int nIDi = pKFi->mnId;

        if(sIdKF.count(nIDi)) // It has already added in the corrected merge KFs
            continue;

        g2o::VertexSim3Expmap* VSim3 = new g2o::VertexSim3Expmap();

        Eigen::Matrix<double,3,3> Rcw = Converter::toMatrix3d(pKFi->GetRotation());
        Eigen::Matrix<double,3,1> tcw = Converter::toVector3d(pKFi->GetTranslation());
        g2o::Sim3 Siw(Rcw,tcw,1.0);
        vScw[nIDi] = Siw;
        VSim3->setEstimate(Siw);

        VSim3->setFixed(false);

        VSim3->setId(nIDi);
        VSim3->setMarginalized(false);

        optimizer.addVertex(VSim3);

        vpVertices[nIDi]=VSim3;

        sIdKF.insert(nIDi);

    }
    Verbose::PrintMess("Opt_Essential: vpNonFixedKFs loaded", Verbose::VERBOSITY_DEBUG);

    vector<KeyFrame*> vpKFs;
    vpKFs.reserve(vpFixedKFs.size() + vpFixedCorrectedKFs.size() + vpNonFixedKFs.size());
    vpKFs.insert(vpKFs.end(),vpFixedKFs.begin(),vpFixedKFs.end());
    vpKFs.insert(vpKFs.end(),vpFixedCorrectedKFs.begin(),vpFixedCorrectedKFs.end());
    vpKFs.insert(vpKFs.end(),vpNonFixedKFs.begin(),vpNonFixedKFs.end());
    set<KeyFrame*> spKFs(vpKFs.begin(), vpKFs.end());

    Verbose::PrintMess("Opt_Essential: List of KF loaded", Verbose::VERBOSITY_DEBUG);

    const Eigen::Matrix<double,7,7> matLambda = Eigen::Matrix<double,7,7>::Identity();

    for(KeyFrame* pKFi : vpKFs)
    {
        int num_connections = 0;
        const int nIDi = pKFi->mnId;

        g2o::Sim3 Swi = vScw[nIDi].inverse();

        KeyFrame* pParentKFi = pKFi->GetParent();

        // Spanning tree edge
        if(pParentKFi && spKFs.find(pParentKFi) != spKFs.end())
        {
            int nIDj = pParentKFi->mnId;

            g2o::Sim3 Sjw = vScw[nIDj];

            g2o::Sim3 Sji = Sjw * Swi;

            g2o::EdgeSim3* e = new g2o::EdgeSim3();
            e->setVertex(1, dynamic_cast<g2o::OptimizableGraph::Vertex*>(optimizer.vertex(nIDj)));
            e->setVertex(0, dynamic_cast<g2o::OptimizableGraph::Vertex*>(optimizer.vertex(nIDi)));
            e->setMeasurement(Sji);

            e->information() = matLambda;
            optimizer.addEdge(e);
            num_connections++;
        }

        // Loop edges
        const set<KeyFrame*> sLoopEdges = pKFi->GetLoopEdges();
        for(set<KeyFrame*>::const_iterator sit=sLoopEdges.begin(), send=sLoopEdges.end(); sit!=send; sit++)
        {
            KeyFrame* pLKF = *sit;
            if(spKFs.find(pLKF) != spKFs.end() && pLKF->mnId<pKFi->mnId)
            {
                g2o::Sim3 Slw = vScw[pLKF->mnId];

                g2o::Sim3 Sli = Slw * Swi;
                g2o::EdgeSim3* el = new g2o::EdgeSim3();
                el->setVertex(1, dynamic_cast<g2o::OptimizableGraph::Vertex*>(optimizer.vertex(pLKF->mnId)));
                el->setVertex(0, dynamic_cast<g2o::OptimizableGraph::Vertex*>(optimizer.vertex(nIDi)));
                el->setMeasurement(Sli);
                el->information() = matLambda;
                optimizer.addEdge(el);
                num_connections++;
            }
        }

        // Covisibility graph edges
        const vector<KeyFrame*> vpConnectedKFs = pKFi->GetCovisiblesByWeight(minFeat);
        for(vector<KeyFrame*>::const_iterator vit=vpConnectedKFs.begin(); vit!=vpConnectedKFs.end(); vit++)
        {
            KeyFrame* pKFn = *vit;
            if(pKFn && pKFn!=pParentKFi && !pKFi->hasChild(pKFn) && !sLoopEdges.count(pKFn) && spKFs.find(pKFn) != spKFs.end())
            {
                if(!pKFn->isBad() && pKFn->mnId<pKFi->mnId)
                {

                    g2o::Sim3 Snw =  vScw[pKFn->mnId];

                    g2o::Sim3 Sni = Snw * Swi;

                    g2o::EdgeSim3* en = new g2o::EdgeSim3();
                    en->setVertex(1, dynamic_cast<g2o::OptimizableGraph::Vertex*>(optimizer.vertex(pKFn->mnId)));
                    en->setVertex(0, dynamic_cast<g2o::OptimizableGraph::Vertex*>(optimizer.vertex(nIDi)));
                    en->setMeasurement(Sni);
                    en->information() = matLambda;
                    optimizer.addEdge(en);
                    num_connections++;
                }
            }
        }
    }

    // Optimize!
    optimizer.initializeOptimization();
    optimizer.optimize(20);


    unique_lock<mutex> lock(pMap->mMutexMapUpdate);

    // SE3 Pose Recovering. Sim3:[sR t;0 1] -> SE3:[R t/s;0 1]
    for(KeyFrame* pKFi : vpNonFixedKFs)
    {
        if(pKFi->isBad())
            continue;

        const int nIDi = pKFi->mnId;

        g2o::VertexSim3Expmap* VSim3 = static_cast<g2o::VertexSim3Expmap*>(optimizer.vertex(nIDi));
        g2o::Sim3 CorrectedSiw =  VSim3->estimate();
        vCorrectedSwc[nIDi]=CorrectedSiw.inverse();
        Eigen::Matrix3d eigR = CorrectedSiw.rotation().toRotationMatrix();
        Eigen::Vector3d eigt = CorrectedSiw.translation();
        double s = CorrectedSiw.scale();

        eigt *=(1./s); //[R t/s;0 1]

        cv::Mat Tiw = Converter::toCvSE3(eigR,eigt);

        pKFi->mTcwBefMerge = pKFi->GetPose();
        pKFi->mTwcBefMerge = pKFi->GetPoseInverse();
        pKFi->SetPose(Tiw);
    }

    // Correct points. Transform to "non-optimized" reference keyframe pose and transform back with optimized pose
    for(MapPoint* pMPi : vpNonCorrectedMPs)
    {
        if(pMPi->isBad())
            continue;

        KeyFrame* pRefKF = pMPi->GetReferenceKeyFrame();
        g2o::Sim3 Srw;
        g2o::Sim3 correctedSwr;
        while(pRefKF->isBad())
        {
            if(!pRefKF)
            {
                Verbose::PrintMess("MP " + to_string(pMPi->mnId) + " without a valid reference KF", Verbose::VERBOSITY_DEBUG);
                break;
            }

            pMPi->EraseObservation(pRefKF);
            pRefKF = pMPi->GetReferenceKeyFrame();
        }

        cv::Mat TNonCorrectedwr = pRefKF->mTwcBefMerge;
        Eigen::Matrix<double,3,3> RNonCorrectedwr = Converter::toMatrix3d(TNonCorrectedwr.rowRange(0,3).colRange(0,3));
        Eigen::Matrix<double,3,1> tNonCorrectedwr = Converter::toVector3d(TNonCorrectedwr.rowRange(0,3).col(3));
        Srw = g2o::Sim3(RNonCorrectedwr,tNonCorrectedwr,1.0).inverse();

        cv::Mat Twr = pRefKF->GetPoseInverse();
        Eigen::Matrix<double,3,3> Rwr = Converter::toMatrix3d(Twr.rowRange(0,3).colRange(0,3));
        Eigen::Matrix<double,3,1> twr = Converter::toVector3d(Twr.rowRange(0,3).col(3));
        correctedSwr = g2o::Sim3(Rwr,twr,1.0);

        cv::Mat P3Dw = pMPi->GetWorldPos();
        Eigen::Matrix<double,3,1> eigP3Dw = Converter::toVector3d(P3Dw);
        Eigen::Matrix<double,3,1> eigCorrectedP3Dw = correctedSwr.map(Srw.map(eigP3Dw));

        cv::Mat cvCorrectedP3Dw = Converter::toCvMat(eigCorrectedP3Dw);
        pMPi->SetWorldPos(cvCorrectedP3Dw);

        pMPi->UpdateNormalAndDepth();
    }
}

void Optimizer::OptimizeEssentialGraph(KeyFrame* pCurKF,
                                       const LoopClosing::KeyFrameAndPose &NonCorrectedSim3,
                                       const LoopClosing::KeyFrameAndPose &CorrectedSim3)
{
    // Setup optimizer
    Map* pMap = pCurKF->GetMap();
    g2o::SparseOptimizer optimizer;
    optimizer.setVerbose(false);
    g2o::BlockSolver_7_3::LinearSolverType * linearSolver =
           new g2o::LinearSolverEigen<g2o::BlockSolver_7_3::PoseMatrixType>();
    g2o::BlockSolver_7_3 * solver_ptr= new g2o::BlockSolver_7_3(linearSolver);
    g2o::OptimizationAlgorithmLevenberg* solver = new g2o::OptimizationAlgorithmLevenberg(solver_ptr);

    solver->setUserLambdaInit(1e-16);
    optimizer.setAlgorithm(solver);

    const vector<KeyFrame*> vpKFs = pMap->GetAllKeyFrames();
    const vector<MapPoint*> vpMPs = pMap->GetAllMapPoints();

    const unsigned int nMaxKFid = pMap->GetMaxKFid();

    vector<g2o::Sim3,Eigen::aligned_allocator<g2o::Sim3> > vScw(nMaxKFid+1);
    vector<g2o::Sim3,Eigen::aligned_allocator<g2o::Sim3> > vCorrectedSwc(nMaxKFid+1);
    vector<g2o::VertexSim3Expmap*> vpVertices(nMaxKFid+1);

    const int minFeat = 100;

    // Set KeyFrame vertices
    for(size_t i=0, iend=vpKFs.size(); i<iend;i++)
    {
        KeyFrame* pKF = vpKFs[i];
        if(pKF->isBad())
            continue;
        g2o::VertexSim3Expmap* VSim3 = new g2o::VertexSim3Expmap();

        const int nIDi = pKF->mnId;

        Eigen::Matrix<double,3,3> Rcw = Converter::toMatrix3d(pKF->GetRotation());
        Eigen::Matrix<double,3,1> tcw = Converter::toVector3d(pKF->GetTranslation());
        g2o::Sim3 Siw(Rcw,tcw,1.0);
        vScw[nIDi] = Siw;
        VSim3->setEstimate(Siw);

        if(pKF->mnBALocalForKF==pCurKF->mnId || pKF->mnBAFixedForKF==pCurKF->mnId){
            cout << "fixed fk: " << pKF->mnId << endl;
            VSim3->setFixed(true);
        }
        else
            VSim3->setFixed(false);

        VSim3->setId(nIDi);
        VSim3->setMarginalized(false);

        optimizer.addVertex(VSim3);

        vpVertices[nIDi]=VSim3;
    }


    set<pair<long unsigned int,long unsigned int> > sInsertedEdges;

    const Eigen::Matrix<double,7,7> matLambda = Eigen::Matrix<double,7,7>::Identity();

    int count_edges[3] = {0,0,0};
    // Set normal edges
    for(size_t i=0, iend=vpKFs.size(); i<iend; i++)
    {
        KeyFrame* pKF = vpKFs[i];

        const int nIDi = pKF->mnId;

        g2o::Sim3 Swi;

        LoopClosing::KeyFrameAndPose::const_iterator iti = NonCorrectedSim3.find(pKF);

        if(iti!=NonCorrectedSim3.end())
            Swi = (iti->second).inverse();
        else
            Swi = vScw[nIDi].inverse();

        KeyFrame* pParentKF = pKF->GetParent();

        // Spanning tree edge
        if(pParentKF)
        {
            int nIDj = pParentKF->mnId;

            g2o::Sim3 Sjw;
            LoopClosing::KeyFrameAndPose::const_iterator itj = NonCorrectedSim3.find(pParentKF);

            if(itj!=NonCorrectedSim3.end())
                Sjw = itj->second;
            else
                Sjw = vScw[nIDj];

            g2o::Sim3 Sji = Sjw * Swi;

            g2o::EdgeSim3* e = new g2o::EdgeSim3();
            e->setVertex(1, dynamic_cast<g2o::OptimizableGraph::Vertex*>(optimizer.vertex(nIDj)));
            e->setVertex(0, dynamic_cast<g2o::OptimizableGraph::Vertex*>(optimizer.vertex(nIDi)));
            e->setMeasurement(Sji);

            e->information() = matLambda;
            optimizer.addEdge(e);
            count_edges[0]++;
        }

        // Loop edges
        const set<KeyFrame*> sLoopEdges = pKF->GetLoopEdges();
        for(set<KeyFrame*>::const_iterator sit=sLoopEdges.begin(), send=sLoopEdges.end(); sit!=send; sit++)
        {
            KeyFrame* pLKF = *sit;
            if(pLKF->mnId<pKF->mnId)
            {
                g2o::Sim3 Slw;
                LoopClosing::KeyFrameAndPose::const_iterator itl = NonCorrectedSim3.find(pLKF);

                if(itl!=NonCorrectedSim3.end())
                    Slw = itl->second;
                else
                    Slw = vScw[pLKF->mnId];

                g2o::Sim3 Sli = Slw * Swi;
                g2o::EdgeSim3* el = new g2o::EdgeSim3();
                el->setVertex(1, dynamic_cast<g2o::OptimizableGraph::Vertex*>(optimizer.vertex(pLKF->mnId)));
                el->setVertex(0, dynamic_cast<g2o::OptimizableGraph::Vertex*>(optimizer.vertex(nIDi)));
                el->setMeasurement(Sli);
                el->information() = matLambda;
                optimizer.addEdge(el);
                count_edges[1]++;
            }
        }

        // Covisibility graph edges
        const vector<KeyFrame*> vpConnectedKFs = pKF->GetCovisiblesByWeight(minFeat);
        for(vector<KeyFrame*>::const_iterator vit=vpConnectedKFs.begin(); vit!=vpConnectedKFs.end(); vit++)
        {
            KeyFrame* pKFn = *vit;
            if(pKFn && pKFn!=pParentKF && !pKF->hasChild(pKFn) && !sLoopEdges.count(pKFn))
            {
                if(!pKFn->isBad() && pKFn->mnId<pKF->mnId)
                {
                    // just one edge between frames
                    if(sInsertedEdges.count(make_pair(min(pKF->mnId,pKFn->mnId),max(pKF->mnId,pKFn->mnId))))
                        continue;

                    g2o::Sim3 Snw;

                    LoopClosing::KeyFrameAndPose::const_iterator itn = NonCorrectedSim3.find(pKFn);

                    if(itn!=NonCorrectedSim3.end())
                        Snw = itn->second;
                    else
                        Snw = vScw[pKFn->mnId];

                    g2o::Sim3 Sni = Snw * Swi;

                    g2o::EdgeSim3* en = new g2o::EdgeSim3();
                    en->setVertex(1, dynamic_cast<g2o::OptimizableGraph::Vertex*>(optimizer.vertex(pKFn->mnId)));
                    en->setVertex(0, dynamic_cast<g2o::OptimizableGraph::Vertex*>(optimizer.vertex(nIDi)));
                    en->setMeasurement(Sni);
                    en->information() = matLambda;
                    optimizer.addEdge(en);
                    count_edges[2]++;
                }
            }
        }
    }

    // Optimize!
    optimizer.initializeOptimization();
    optimizer.setVerbose(false);
    optimizer.optimize(20);

    unique_lock<mutex> lock(pMap->mMutexMapUpdate);

    // SE3 Pose Recovering. Sim3:[sR t;0 1] -> SE3:[R t/s;0 1]
    for(size_t i=0;i<vpKFs.size();i++)
    {
        KeyFrame* pKFi = vpKFs[i];

        const int nIDi = pKFi->mnId;

        g2o::VertexSim3Expmap* VSim3 = static_cast<g2o::VertexSim3Expmap*>(optimizer.vertex(nIDi));
        g2o::Sim3 CorrectedSiw =  VSim3->estimate();
        vCorrectedSwc[nIDi]=CorrectedSiw.inverse();
        Eigen::Matrix3d eigR = CorrectedSiw.rotation().toRotationMatrix();
        Eigen::Vector3d eigt = CorrectedSiw.translation();
        double s = CorrectedSiw.scale();

        eigt *=(1./s); //[R t/s;0 1]

        cv::Mat Tiw = Converter::toCvSE3(eigR,eigt);

        pKFi->SetPose(Tiw);
    }

    // Correct points. Transform to "non-optimized" reference keyframe pose and transform back with optimized pose
    for(size_t i=0, iend=vpMPs.size(); i<iend; i++)
    {
        MapPoint* pMP = vpMPs[i];

        if(pMP->isBad())
            continue;

        int nIDr;
        if(pMP->mnCorrectedByKF==pCurKF->mnId)
        {
            nIDr = pMP->mnCorrectedReference;
        }
        else
        {
            KeyFrame* pRefKF = pMP->GetReferenceKeyFrame();
            nIDr = pRefKF->mnId;
        }


        g2o::Sim3 Srw = vScw[nIDr];
        g2o::Sim3 correctedSwr = vCorrectedSwc[nIDr];

        cv::Mat P3Dw = pMP->GetWorldPos();
        Eigen::Matrix<double,3,1> eigP3Dw = Converter::toVector3d(P3Dw);
        Eigen::Matrix<double,3,1> eigCorrectedP3Dw = correctedSwr.map(Srw.map(eigP3Dw));

        cv::Mat cvCorrectedP3Dw = Converter::toCvMat(eigCorrectedP3Dw);
        pMP->SetWorldPos(cvCorrectedP3Dw);

        pMP->UpdateNormalAndDepth();
    }

    pMap->IncreaseChangeIndex();
}

int Optimizer::OptimizeSim3(KeyFrame *pKF1, KeyFrame *pKF2, vector<MapPoint *> &vpMatches1, g2o::Sim3 &g2oS12, const float th2, const bool bFixScale)
{
    g2o::SparseOptimizer optimizer;
    g2o::BlockSolverX::LinearSolverType * linearSolver;

    linearSolver = new g2o::LinearSolverDense<g2o::BlockSolverX::PoseMatrixType>();

    g2o::BlockSolverX * solver_ptr = new g2o::BlockSolverX(linearSolver);

    g2o::OptimizationAlgorithmLevenberg* solver = new g2o::OptimizationAlgorithmLevenberg(solver_ptr);
    optimizer.setAlgorithm(solver);

    // Calibration
    const cv::Mat &K1 = pKF1->mK;
    const cv::Mat &K2 = pKF2->mK;

    // Camera poses
    const cv::Mat R1w = pKF1->GetRotation();
    const cv::Mat t1w = pKF1->GetTranslation();
    const cv::Mat R2w = pKF2->GetRotation();
    const cv::Mat t2w = pKF2->GetTranslation();

    // Set Sim3 vertex
    g2o::VertexSim3Expmap * vSim3 = new g2o::VertexSim3Expmap();
    vSim3->_fix_scale=bFixScale;
    vSim3->setEstimate(g2oS12);
    vSim3->setId(0);
    vSim3->setFixed(false);
    vSim3->_principle_point1[0] = K1.at<float>(0,2);
    vSim3->_principle_point1[1] = K1.at<float>(1,2);
    vSim3->_focal_length1[0] = K1.at<float>(0,0);
    vSim3->_focal_length1[1] = K1.at<float>(1,1);
    vSim3->_principle_point2[0] = K2.at<float>(0,2);
    vSim3->_principle_point2[1] = K2.at<float>(1,2);
    vSim3->_focal_length2[0] = K2.at<float>(0,0);
    vSim3->_focal_length2[1] = K2.at<float>(1,1);
    optimizer.addVertex(vSim3);

    // Set MapPoint vertices
    const int N = vpMatches1.size();
    const vector<MapPoint*> vpMapPoints1 = pKF1->GetMapPointMatches();
    vector<g2o::EdgeSim3ProjectXYZ*> vpEdges12;
    vector<g2o::EdgeInverseSim3ProjectXYZ*> vpEdges21;
    vector<size_t> vnIndexEdge;

    vnIndexEdge.reserve(2*N);
    vpEdges12.reserve(2*N);
    vpEdges21.reserve(2*N);

    const float deltaHuber = sqrt(th2);

    int nCorrespondences = 0;

    for(int i=0; i<N; i++)
    {
        if(!vpMatches1[i])
            continue;

        MapPoint* pMP1 = vpMapPoints1[i];
        MapPoint* pMP2 = vpMatches1[i];

        const int id1 = 2*i+1;
        const int id2 = 2*(i+1);

        const int i2 = get<0>(pMP2->GetIndexInKeyFrame(pKF2));

        if(pMP1 && pMP2)
        {
            if(!pMP1->isBad() && !pMP2->isBad() && i2>=0)
            {
                g2o::VertexSBAPointXYZ* vPoint1 = new g2o::VertexSBAPointXYZ();
                cv::Mat P3D1w = pMP1->GetWorldPos();
                cv::Mat P3D1c = R1w*P3D1w + t1w;
                vPoint1->setEstimate(Converter::toVector3d(P3D1c));
                vPoint1->setId(id1);
                vPoint1->setFixed(true);
                optimizer.addVertex(vPoint1);

                g2o::VertexSBAPointXYZ* vPoint2 = new g2o::VertexSBAPointXYZ();
                cv::Mat P3D2w = pMP2->GetWorldPos();
                cv::Mat P3D2c = R2w*P3D2w + t2w;
                vPoint2->setEstimate(Converter::toVector3d(P3D2c));
                vPoint2->setId(id2);
                vPoint2->setFixed(true);
                optimizer.addVertex(vPoint2);
            }
            else
                continue;
        }
        else
            continue;

        nCorrespondences++;

        // Set edge x1 = S12*X2
        Eigen::Matrix<double,2,1> obs1;
        const cv::KeyPoint &kpUn1 = pKF1->mvKeysUn[i];
        obs1 << kpUn1.pt.x, kpUn1.pt.y;

        g2o::EdgeSim3ProjectXYZ* e12 = new g2o::EdgeSim3ProjectXYZ();
        e12->setVertex(0, dynamic_cast<g2o::OptimizableGraph::Vertex*>(optimizer.vertex(id2)));
        e12->setVertex(1, dynamic_cast<g2o::OptimizableGraph::Vertex*>(optimizer.vertex(0)));
        e12->setMeasurement(obs1);
        const float &invSigmaSquare1 = pKF1->mvInvLevelSigma2[kpUn1.octave];
        e12->setInformation(Eigen::Matrix2d::Identity()*invSigmaSquare1);

        g2o::RobustKernelHuber* rk1 = new g2o::RobustKernelHuber;
        e12->setRobustKernel(rk1);
        rk1->setDelta(deltaHuber);
        optimizer.addEdge(e12);

        // Set edge x2 = S21*X1
        Eigen::Matrix<double,2,1> obs2;
        const cv::KeyPoint &kpUn2 = pKF2->mvKeysUn[i2];
        obs2 << kpUn2.pt.x, kpUn2.pt.y;

        g2o::EdgeInverseSim3ProjectXYZ* e21 = new g2o::EdgeInverseSim3ProjectXYZ();

        e21->setVertex(0, dynamic_cast<g2o::OptimizableGraph::Vertex*>(optimizer.vertex(id1)));
        e21->setVertex(1, dynamic_cast<g2o::OptimizableGraph::Vertex*>(optimizer.vertex(0)));
        e21->setMeasurement(obs2);
        float invSigmaSquare2 = pKF2->mvInvLevelSigma2[kpUn2.octave];
        e21->setInformation(Eigen::Matrix2d::Identity()*invSigmaSquare2);

        g2o::RobustKernelHuber* rk2 = new g2o::RobustKernelHuber;
        e21->setRobustKernel(rk2);
        rk2->setDelta(deltaHuber);
        optimizer.addEdge(e21);

        vpEdges12.push_back(e12);
        vpEdges21.push_back(e21);
        vnIndexEdge.push_back(i);
    }

    // Optimize!
    optimizer.initializeOptimization();
    optimizer.optimize(5);

    // Check inliers
    int nBad=0;
    for(size_t i=0; i<vpEdges12.size();i++)
    {
        g2o::EdgeSim3ProjectXYZ* e12 = vpEdges12[i];
        g2o::EdgeInverseSim3ProjectXYZ* e21 = vpEdges21[i];
        if(!e12 || !e21)
            continue;

        if(e12->chi2()>th2 || e21->chi2()>th2)
        {
            size_t idx = vnIndexEdge[i];
            vpMatches1[idx]=static_cast<MapPoint*>(NULL);
            optimizer.removeEdge(e12);
            optimizer.removeEdge(e21);
            vpEdges12[i]=static_cast<g2o::EdgeSim3ProjectXYZ*>(NULL);
            vpEdges21[i]=static_cast<g2o::EdgeInverseSim3ProjectXYZ*>(NULL);
            nBad++;
        }
    }

    int nMoreIterations;
    if(nBad>0)
        nMoreIterations=10;
    else
        nMoreIterations=5;

    if(nCorrespondences-nBad<10)
        return 0;

    // Optimize again only with inliers

    optimizer.initializeOptimization();
    optimizer.optimize(nMoreIterations);

    int nIn = 0;
    for(size_t i=0; i<vpEdges12.size();i++)
    {
        g2o::EdgeSim3ProjectXYZ* e12 = vpEdges12[i];
        g2o::EdgeInverseSim3ProjectXYZ* e21 = vpEdges21[i];
        if(!e12 || !e21)
            continue;

        if(e12->chi2()>th2 || e21->chi2()>th2)
        {
            size_t idx = vnIndexEdge[i];
            vpMatches1[idx]=static_cast<MapPoint*>(NULL);
        }
        else
            nIn++;
    }

    // Recover optimized Sim3
    g2o::VertexSim3Expmap* vSim3_recov = static_cast<g2o::VertexSim3Expmap*>(optimizer.vertex(0));
    g2oS12= vSim3_recov->estimate();

    return nIn;
}


int Optimizer::OptimizeSim3(KeyFrame *pKF1, KeyFrame *pKF2, vector<MapPoint *> &vpMatches1, g2o::Sim3 &g2oS12, const float th2,
                            const bool bFixScale, Eigen::Matrix<double,7,7> &mAcumHessian, const bool bAllPoints)
{
    g2o::SparseOptimizer optimizer;
    g2o::BlockSolverX::LinearSolverType * linearSolver;

    linearSolver = new g2o::LinearSolverDense<g2o::BlockSolverX::PoseMatrixType>();

    g2o::BlockSolverX * solver_ptr = new g2o::BlockSolverX(linearSolver);

    g2o::OptimizationAlgorithmLevenberg* solver = new g2o::OptimizationAlgorithmLevenberg(solver_ptr);
    optimizer.setAlgorithm(solver);

    // Camera poses
    const cv::Mat R1w = pKF1->GetRotation();
    const cv::Mat t1w = pKF1->GetTranslation();
    const cv::Mat R2w = pKF2->GetRotation();
    const cv::Mat t2w = pKF2->GetTranslation();

    // Set Sim3 vertex
    ORB_SLAM3::VertexSim3Expmap * vSim3 = new ORB_SLAM3::VertexSim3Expmap();
    vSim3->_fix_scale=bFixScale;
    vSim3->setEstimate(g2oS12);
    vSim3->setId(0);
    vSim3->setFixed(false);
    vSim3->pCamera1 = pKF1->mpCamera;
    vSim3->pCamera2 = pKF2->mpCamera;
    optimizer.addVertex(vSim3);

    // Set MapPoint vertices
    const int N = vpMatches1.size();
    const vector<MapPoint*> vpMapPoints1 = pKF1->GetMapPointMatches();
    vector<ORB_SLAM3::EdgeSim3ProjectXYZ*> vpEdges12;
    vector<ORB_SLAM3::EdgeInverseSim3ProjectXYZ*> vpEdges21;
    vector<size_t> vnIndexEdge;
    vector<bool> vbIsInKF2;

    vnIndexEdge.reserve(2*N);
    vpEdges12.reserve(2*N);
    vpEdges21.reserve(2*N);
    vbIsInKF2.reserve(2*N);

    const float deltaHuber = sqrt(th2);

    int nCorrespondences = 0;
    int nBadMPs = 0;
    int nInKF2 = 0;
    int nOutKF2 = 0;
    int nMatchWithoutMP = 0;

    vector<int> vIdsOnlyInKF2;

    for(int i=0; i<N; i++)
    {
        if(!vpMatches1[i])
            continue;

        MapPoint* pMP1 = vpMapPoints1[i];
        MapPoint* pMP2 = vpMatches1[i];

        const int id1 = 2*i+1;
        const int id2 = 2*(i+1);

        const int i2 = get<0>(pMP2->GetIndexInKeyFrame(pKF2));

        cv::Mat P3D1c;
        cv::Mat P3D2c;

        if(pMP1 && pMP2)
        {
            if(!pMP1->isBad() && !pMP2->isBad())
            {
                g2o::VertexSBAPointXYZ* vPoint1 = new g2o::VertexSBAPointXYZ();
                cv::Mat P3D1w = pMP1->GetWorldPos();
                P3D1c = R1w*P3D1w + t1w;
                vPoint1->setEstimate(Converter::toVector3d(P3D1c));
                vPoint1->setId(id1);
                vPoint1->setFixed(true);
                optimizer.addVertex(vPoint1);

                g2o::VertexSBAPointXYZ* vPoint2 = new g2o::VertexSBAPointXYZ();
                cv::Mat P3D2w = pMP2->GetWorldPos();
                P3D2c = R2w*P3D2w + t2w;
                vPoint2->setEstimate(Converter::toVector3d(P3D2c));
                vPoint2->setId(id2);
                vPoint2->setFixed(true);
                optimizer.addVertex(vPoint2);
            }
            else
            {
                nBadMPs++;
                continue;
            }
        }
        else
        {
            nMatchWithoutMP++;

            //The 3D position in KF1 doesn't exist
            if(!pMP2->isBad())
            {
                g2o::VertexSBAPointXYZ* vPoint2 = new g2o::VertexSBAPointXYZ();
                cv::Mat P3D2w = pMP2->GetWorldPos();
                P3D2c = R2w*P3D2w + t2w;
                vPoint2->setEstimate(Converter::toVector3d(P3D2c));
                vPoint2->setId(id2);
                vPoint2->setFixed(true);
                optimizer.addVertex(vPoint2);

                vIdsOnlyInKF2.push_back(id2);
            }
            continue;
        }

        if(i2<0 && !bAllPoints)
        {
            Verbose::PrintMess("    Remove point -> i2: " + to_string(i2) + "; bAllPoints: " + to_string(bAllPoints), Verbose::VERBOSITY_DEBUG);
            continue;
        }

        if(P3D2c.at<float>(2) < 0)
        {
            Verbose::PrintMess("Sim3: Z coordinate is negative", Verbose::VERBOSITY_DEBUG);
            continue;
        }

        nCorrespondences++;

        // Set edge x1 = S12*X2
        Eigen::Matrix<double,2,1> obs1;
        const cv::KeyPoint &kpUn1 = pKF1->mvKeysUn[i];
        obs1 << kpUn1.pt.x, kpUn1.pt.y;

        ORB_SLAM3::EdgeSim3ProjectXYZ* e12 = new ORB_SLAM3::EdgeSim3ProjectXYZ();

        e12->setVertex(0, dynamic_cast<g2o::OptimizableGraph::Vertex*>(optimizer.vertex(id2)));
        e12->setVertex(1, dynamic_cast<g2o::OptimizableGraph::Vertex*>(optimizer.vertex(0)));
        e12->setMeasurement(obs1);
        const float &invSigmaSquare1 = pKF1->mvInvLevelSigma2[kpUn1.octave];
        e12->setInformation(Eigen::Matrix2d::Identity()*invSigmaSquare1);

        g2o::RobustKernelHuber* rk1 = new g2o::RobustKernelHuber;
        e12->setRobustKernel(rk1);
        rk1->setDelta(deltaHuber);
        optimizer.addEdge(e12);

        // Set edge x2 = S21*X1
        Eigen::Matrix<double,2,1> obs2;
        cv::KeyPoint kpUn2;
        bool inKF2;
        if(i2 >= 0)
        {
            kpUn2 = pKF2->mvKeysUn[i2];
            obs2 << kpUn2.pt.x, kpUn2.pt.y;
            inKF2 = true;

            nInKF2++;
        }
        else
        {
            float invz = 1/P3D2c.at<float>(2);
            float x = P3D2c.at<float>(0)*invz;
            float y = P3D2c.at<float>(1)*invz;

            obs2 << x, y;
            kpUn2 = cv::KeyPoint(cv::Point2f(x, y), pMP2->mnTrackScaleLevel);

            inKF2 = false;
            nOutKF2++;
        }

        ORB_SLAM3::EdgeInverseSim3ProjectXYZ* e21 = new ORB_SLAM3::EdgeInverseSim3ProjectXYZ();

        e21->setVertex(0, dynamic_cast<g2o::OptimizableGraph::Vertex*>(optimizer.vertex(id1)));
        e21->setVertex(1, dynamic_cast<g2o::OptimizableGraph::Vertex*>(optimizer.vertex(0)));
        e21->setMeasurement(obs2);
        float invSigmaSquare2 = pKF2->mvInvLevelSigma2[kpUn2.octave];
        e21->setInformation(Eigen::Matrix2d::Identity()*invSigmaSquare2);

        g2o::RobustKernelHuber* rk2 = new g2o::RobustKernelHuber;
        e21->setRobustKernel(rk2);
        rk2->setDelta(deltaHuber);
        optimizer.addEdge(e21);

        vpEdges12.push_back(e12);
        vpEdges21.push_back(e21);
        vnIndexEdge.push_back(i);

        vbIsInKF2.push_back(inKF2);
    }

    // Optimize!
    optimizer.initializeOptimization();
    optimizer.optimize(5);

    // Check inliers
    int nBad=0;
    int nBadOutKF2 = 0;
    for(size_t i=0; i<vpEdges12.size();i++)
    {
        ORB_SLAM3::EdgeSim3ProjectXYZ* e12 = vpEdges12[i];
        ORB_SLAM3::EdgeInverseSim3ProjectXYZ* e21 = vpEdges21[i];
        if(!e12 || !e21)
            continue;

        if(e12->chi2()>th2 || e21->chi2()>th2)
        {
            size_t idx = vnIndexEdge[i];
            vpMatches1[idx]=static_cast<MapPoint*>(NULL);
            optimizer.removeEdge(e12);
            optimizer.removeEdge(e21);
            vpEdges12[i]=static_cast<ORB_SLAM3::EdgeSim3ProjectXYZ*>(NULL);
            vpEdges21[i]=static_cast<ORB_SLAM3::EdgeInverseSim3ProjectXYZ*>(NULL);
            nBad++;

            if(!vbIsInKF2[i])
            {
                nBadOutKF2++;
            }
            continue;
        }

        //Check if remove the robust adjustment improve the result
        e12->setRobustKernel(0);
        e21->setRobustKernel(0);
    }

    int nMoreIterations;
    if(nBad>0)
        nMoreIterations=10;
    else
        nMoreIterations=5;

    if(nCorrespondences-nBad<10)
        return 0;

    // Optimize again only with inliers

    optimizer.initializeOptimization();
    optimizer.optimize(nMoreIterations);

    int nIn = 0;
    mAcumHessian = Eigen::MatrixXd::Zero(7, 7);
    for(size_t i=0; i<vpEdges12.size();i++)
    {
        ORB_SLAM3::EdgeSim3ProjectXYZ* e12 = vpEdges12[i];
        ORB_SLAM3::EdgeInverseSim3ProjectXYZ* e21 = vpEdges21[i];
        if(!e12 || !e21)
            continue;

        e12->computeError();
        e21->computeError();

        if(e12->chi2()>th2 || e21->chi2()>th2)
        {
            size_t idx = vnIndexEdge[i];
            vpMatches1[idx]=static_cast<MapPoint*>(NULL);
        }
        else
        {
            nIn++;
        }
    }

    // Recover optimized Sim3
    g2o::VertexSim3Expmap* vSim3_recov = static_cast<g2o::VertexSim3Expmap*>(optimizer.vertex(0));
    g2oS12= vSim3_recov->estimate();

    return nIn;
}

int Optimizer::OptimizeSim3(KeyFrame *pKF1, KeyFrame *pKF2, vector<MapPoint *> &vpMatches1, vector<KeyFrame*> &vpMatches1KF, g2o::Sim3 &g2oS12, const float th2,
                            const bool bFixScale, Eigen::Matrix<double,7,7> &mAcumHessian, const bool bAllPoints)
{
    g2o::SparseOptimizer optimizer;
    g2o::BlockSolverX::LinearSolverType * linearSolver;

    linearSolver = new g2o::LinearSolverDense<g2o::BlockSolverX::PoseMatrixType>();

    g2o::BlockSolverX * solver_ptr = new g2o::BlockSolverX(linearSolver);

    g2o::OptimizationAlgorithmLevenberg* solver = new g2o::OptimizationAlgorithmLevenberg(solver_ptr);
    optimizer.setAlgorithm(solver);

    // Calibration
    const cv::Mat &K1 = pKF1->mK;
    const cv::Mat &K2 = pKF2->mK;

    // Camera poses
    const cv::Mat R1w = pKF1->GetRotation();
    const cv::Mat t1w = pKF1->GetTranslation();
    const cv::Mat R2w = pKF2->GetRotation();
    const cv::Mat t2w = pKF2->GetTranslation();

    // Set Sim3 vertex
    g2o::VertexSim3Expmap * vSim3 = new g2o::VertexSim3Expmap();
    vSim3->_fix_scale=bFixScale;
    vSim3->setEstimate(g2oS12);
    vSim3->setId(0);
    vSim3->setFixed(false);
    vSim3->_principle_point1[0] = K1.at<float>(0,2);
    vSim3->_principle_point1[1] = K1.at<float>(1,2);
    vSim3->_focal_length1[0] = K1.at<float>(0,0);
    vSim3->_focal_length1[1] = K1.at<float>(1,1);
    vSim3->_principle_point2[0] = K2.at<float>(0,2);
    vSim3->_principle_point2[1] = K2.at<float>(1,2);
    vSim3->_focal_length2[0] = K2.at<float>(0,0);
    vSim3->_focal_length2[1] = K2.at<float>(1,1);
    optimizer.addVertex(vSim3);

    // Set MapPoint vertices
    const int N = vpMatches1.size();
    const vector<MapPoint*> vpMapPoints1 = pKF1->GetMapPointMatches();
    vector<ORB_SLAM3::EdgeSim3ProjectXYZ*> vpEdges12;
    vector<ORB_SLAM3::EdgeInverseSim3ProjectXYZ*> vpEdges21;
    vector<size_t> vnIndexEdge;

    vnIndexEdge.reserve(2*N);
    vpEdges12.reserve(2*N);
    vpEdges21.reserve(2*N);

    const float deltaHuber = sqrt(th2);

    int nCorrespondences = 0;

    KeyFrame* pKFm = pKF2;
    for(int i=0; i<N; i++)
    {
        if(!vpMatches1[i])
            continue;

        MapPoint* pMP1 = vpMapPoints1[i];
        MapPoint* pMP2 = vpMatches1[i];

        const int id1 = 2*i+1;
        const int id2 = 2*(i+1);

        pKFm = vpMatches1KF[i];
        const int i2 = get<0>(pMP2->GetIndexInKeyFrame(pKFm));
        if(i2 < 0)
            Verbose::PrintMess("Sim3-OPT: Error, there is a matched which is not find it", Verbose::VERBOSITY_DEBUG);

        cv::Mat P3D2c;

        if(pMP1 && pMP2)
        {
            //if(!pMP1->isBad() && !pMP2->isBad() && i2>=0)
            if(!pMP1->isBad() && !pMP2->isBad())
            {
                g2o::VertexSBAPointXYZ* vPoint1 = new g2o::VertexSBAPointXYZ();
                cv::Mat P3D1w = pMP1->GetWorldPos();
                cv::Mat P3D1c = R1w*P3D1w + t1w;
                vPoint1->setEstimate(Converter::toVector3d(P3D1c));
                vPoint1->setId(id1);
                vPoint1->setFixed(true);
                optimizer.addVertex(vPoint1);

                g2o::VertexSBAPointXYZ* vPoint2 = new g2o::VertexSBAPointXYZ();
                cv::Mat P3D2w = pMP2->GetWorldPos();
                P3D2c = R2w*P3D2w + t2w;
                vPoint2->setEstimate(Converter::toVector3d(P3D2c));
                vPoint2->setId(id2);
                vPoint2->setFixed(true);
                optimizer.addVertex(vPoint2);
            }
            else
                continue;
        }
        else
            continue;

        if(i2<0 && !bAllPoints)
        {
            Verbose::PrintMess("    Remove point -> i2: " + to_string(i2) + "; bAllPoints: " + to_string(bAllPoints), Verbose::VERBOSITY_DEBUG);
            continue;
        }

        nCorrespondences++;

        // Set edge x1 = S12*X2
        Eigen::Matrix<double,2,1> obs1;
        const cv::KeyPoint &kpUn1 = pKF1->mvKeysUn[i];
        obs1 << kpUn1.pt.x, kpUn1.pt.y;

        ORB_SLAM3::EdgeSim3ProjectXYZ* e12 = new ORB_SLAM3::EdgeSim3ProjectXYZ();
        e12->setVertex(0, dynamic_cast<g2o::OptimizableGraph::Vertex*>(optimizer.vertex(id2)));
        e12->setVertex(1, dynamic_cast<g2o::OptimizableGraph::Vertex*>(optimizer.vertex(0)));
        e12->setMeasurement(obs1);
        const float &invSigmaSquare1 = pKF1->mvInvLevelSigma2[kpUn1.octave];
        e12->setInformation(Eigen::Matrix2d::Identity()*invSigmaSquare1);

        g2o::RobustKernelHuber* rk1 = new g2o::RobustKernelHuber;
        e12->setRobustKernel(rk1);
        rk1->setDelta(deltaHuber);
        optimizer.addEdge(e12);

        // Set edge x2 = S21*X1
        Eigen::Matrix<double,2,1> obs2;
        cv::KeyPoint kpUn2;
        if(i2 >= 0 && pKFm == pKF2)
        {
            kpUn2 = pKFm->mvKeysUn[i2];
            obs2 << kpUn2.pt.x, kpUn2.pt.y;
        }
        else
        {
            float invz = 1/P3D2c.at<float>(2);
            float x = P3D2c.at<float>(0)*invz;
            float y = P3D2c.at<float>(1)*invz;

            // Project in image and check it is not outside
            float u = pKF2->fx * x + pKFm->cx;
            float v = pKF2->fy * y + pKFm->cy;
            obs2 << u, v;
            kpUn2 = cv::KeyPoint(cv::Point2f(u, v), pMP2->mnTrackScaleLevel);
        }

        ORB_SLAM3::EdgeInverseSim3ProjectXYZ* e21 = new ORB_SLAM3::EdgeInverseSim3ProjectXYZ();

        e21->setVertex(0, dynamic_cast<g2o::OptimizableGraph::Vertex*>(optimizer.vertex(id1)));
        e21->setVertex(1, dynamic_cast<g2o::OptimizableGraph::Vertex*>(optimizer.vertex(0)));
        e21->setMeasurement(obs2);
        float invSigmaSquare2 = pKFm->mvInvLevelSigma2[kpUn2.octave];
        e21->setInformation(Eigen::Matrix2d::Identity()*invSigmaSquare2);

        g2o::RobustKernelHuber* rk2 = new g2o::RobustKernelHuber;
        e21->setRobustKernel(rk2);
        rk2->setDelta(deltaHuber);
        optimizer.addEdge(e21);

        vpEdges12.push_back(e12);
        vpEdges21.push_back(e21);
        vnIndexEdge.push_back(i);
    }

    // Optimize!
    optimizer.initializeOptimization();
    optimizer.optimize(5);

    // Check inliers
    int nBad=0;
    for(size_t i=0; i<vpEdges12.size();i++)
    {
        ORB_SLAM3::EdgeSim3ProjectXYZ* e12 = vpEdges12[i];
        ORB_SLAM3::EdgeInverseSim3ProjectXYZ* e21 = vpEdges21[i];
        if(!e12 || !e21)
            continue;

        if(e12->chi2()>th2 || e21->chi2()>th2)
        {
            size_t idx = vnIndexEdge[i];
            vpMatches1[idx]=static_cast<MapPoint*>(NULL);
            optimizer.removeEdge(e12);
            optimizer.removeEdge(e21);
            vpEdges12[i]=static_cast<ORB_SLAM3::EdgeSim3ProjectXYZ*>(NULL);
            vpEdges21[i]=static_cast<ORB_SLAM3::EdgeInverseSim3ProjectXYZ*>(NULL);
            nBad++;
            continue;
        }

        //Check if remove the robust adjustment improve the result
        e12->setRobustKernel(0);
        e21->setRobustKernel(0);
    }

    int nMoreIterations;
    if(nBad>0)
        nMoreIterations=10;
    else
        nMoreIterations=5;

    if(nCorrespondences-nBad<10)
        return 0;

    // Optimize again only with inliers

    optimizer.initializeOptimization();
    optimizer.optimize(nMoreIterations);

    int nIn = 0;
    mAcumHessian = Eigen::MatrixXd::Zero(7, 7);
    for(size_t i=0; i<vpEdges12.size();i++)
    {
        ORB_SLAM3::EdgeSim3ProjectXYZ* e12 = vpEdges12[i];
        ORB_SLAM3::EdgeInverseSim3ProjectXYZ* e21 = vpEdges21[i];
        if(!e12 || !e21)
            continue;

        e12->computeError();
        e21->computeError();

        if(e12->chi2()>th2 || e21->chi2()>th2)
        {
            size_t idx = vnIndexEdge[i];
            vpMatches1[idx]=static_cast<MapPoint*>(NULL);
        }
        else
        {
            nIn++;
        }
    }

    // Recover optimized Sim3
    ORB_SLAM3::VertexSim3Expmap* vSim3_recov = static_cast<ORB_SLAM3::VertexSim3Expmap*>(optimizer.vertex(0));
    g2oS12= vSim3_recov->estimate();

    return nIn;
}


void Optimizer::LocalInertialBA(KeyFrame *pKF, bool *pbStopFlag, Map *pMap, int& num_fixedKF, int& num_OptKF, int& num_MPs, int& num_edges, bool bLarge, bool bRecInit)
{
    Map* pCurrentMap = pKF->GetMap();

    int maxOpt=10;
    int opt_it=10;
    if(bLarge)
    {
        maxOpt=25;
        opt_it=4;
    }
    const int Nd = std::min((int)pCurrentMap->KeyFramesInMap()-2,maxOpt);
    const unsigned long maxKFid = pKF->mnId;

    vector<KeyFrame*> vpOptimizableKFs;
    const vector<KeyFrame*> vpNeighsKFs = pKF->GetVectorCovisibleKeyFrames();
    list<KeyFrame*> lpOptVisKFs;

    vpOptimizableKFs.reserve(Nd);
    vpOptimizableKFs.push_back(pKF);
    pKF->mnBALocalForKF = pKF->mnId;
    for(int i=1; i<Nd; i++)
    {
        if(vpOptimizableKFs.back()->mPrevKF)
        {
            vpOptimizableKFs.push_back(vpOptimizableKFs.back()->mPrevKF);
            vpOptimizableKFs.back()->mnBALocalForKF = pKF->mnId;
        }
        else
            break;
    }

    int N = vpOptimizableKFs.size();

    // Optimizable points seen by temporal optimizable keyframes
    list<MapPoint*> lLocalMapPoints;
    for(int i=0; i<N; i++)
    {
        vector<MapPoint*> vpMPs = vpOptimizableKFs[i]->GetMapPointMatches();
        for(vector<MapPoint*>::iterator vit=vpMPs.begin(), vend=vpMPs.end(); vit!=vend; vit++)
        {
            MapPoint* pMP = *vit;
            if(pMP)
                if(!pMP->isBad())
                    if(pMP->mnBALocalForKF!=pKF->mnId)
                    {
                        lLocalMapPoints.push_back(pMP);
                        pMP->mnBALocalForKF=pKF->mnId;
                    }
        }
    }

    // Fixed Keyframe: First frame previous KF to optimization window)
    list<KeyFrame*> lFixedKeyFrames;
    if(vpOptimizableKFs.back()->mPrevKF)
    {
        lFixedKeyFrames.push_back(vpOptimizableKFs.back()->mPrevKF);
        vpOptimizableKFs.back()->mPrevKF->mnBAFixedForKF=pKF->mnId;
    }
    else
    {
        vpOptimizableKFs.back()->mnBALocalForKF=0;
        vpOptimizableKFs.back()->mnBAFixedForKF=pKF->mnId;
        lFixedKeyFrames.push_back(vpOptimizableKFs.back());
        vpOptimizableKFs.pop_back();
    }

    // Optimizable visual KFs
    const int maxCovKF = 0;
    for(int i=0, iend=vpNeighsKFs.size(); i<iend; i++)
    {
        if(lpOptVisKFs.size() >= maxCovKF)
            break;

        KeyFrame* pKFi = vpNeighsKFs[i];
        if(pKFi->mnBALocalForKF == pKF->mnId || pKFi->mnBAFixedForKF == pKF->mnId)
            continue;
        pKFi->mnBALocalForKF = pKF->mnId;
        if(!pKFi->isBad() && pKFi->GetMap() == pCurrentMap)
        {
            lpOptVisKFs.push_back(pKFi);

            vector<MapPoint*> vpMPs = pKFi->GetMapPointMatches();
            for(vector<MapPoint*>::iterator vit=vpMPs.begin(), vend=vpMPs.end(); vit!=vend; vit++)
            {
                MapPoint* pMP = *vit;
                if(pMP)
                    if(!pMP->isBad())
                        if(pMP->mnBALocalForKF!=pKF->mnId)
                        {
                            lLocalMapPoints.push_back(pMP);
                            pMP->mnBALocalForKF=pKF->mnId;
                        }
            }
        }
    }

    // Fixed KFs which are not covisible optimizable
    const int maxFixKF = 200;

    for(list<MapPoint*>::iterator lit=lLocalMapPoints.begin(), lend=lLocalMapPoints.end(); lit!=lend; lit++)
    {
        map<KeyFrame*,tuple<int,int>> observations = (*lit)->GetObservations();
        for(map<KeyFrame*,tuple<int,int>>::iterator mit=observations.begin(), mend=observations.end(); mit!=mend; mit++)
        {
            KeyFrame* pKFi = mit->first;

            if(pKFi->mnBALocalForKF!=pKF->mnId && pKFi->mnBAFixedForKF!=pKF->mnId)
            {
                pKFi->mnBAFixedForKF=pKF->mnId;
                if(!pKFi->isBad())
                {
                    lFixedKeyFrames.push_back(pKFi);
                    break;
                }
            }
        }
        if(lFixedKeyFrames.size()>=maxFixKF)
            break;
    }

    bool bNonFixed = (lFixedKeyFrames.size() == 0);

    // Setup optimizer
    g2o::SparseOptimizer optimizer;
    g2o::BlockSolverX::LinearSolverType * linearSolver;
    linearSolver = new g2o::LinearSolverEigen<g2o::BlockSolverX::PoseMatrixType>();

    g2o::BlockSolverX * solver_ptr = new g2o::BlockSolverX(linearSolver);

    if(bLarge)
    {
        g2o::OptimizationAlgorithmLevenberg* solver = new g2o::OptimizationAlgorithmLevenberg(solver_ptr);
        solver->setUserLambdaInit(1e-2); // to avoid iterating for finding optimal lambda
        optimizer.setAlgorithm(solver);
    }
    else
    {
        g2o::OptimizationAlgorithmLevenberg* solver = new g2o::OptimizationAlgorithmLevenberg(solver_ptr);
        solver->setUserLambdaInit(1e0);
        optimizer.setAlgorithm(solver);
    }


    // Set Local temporal KeyFrame vertices
    N=vpOptimizableKFs.size();
    num_fixedKF = 0;
    num_OptKF = 0;
    num_MPs = 0;
    num_edges = 0;
    for(int i=0; i<N; i++)
    {
        KeyFrame* pKFi = vpOptimizableKFs[i];

        VertexPose * VP = new VertexPose(pKFi);
        VP->setId(pKFi->mnId);
        VP->setFixed(false);
        optimizer.addVertex(VP);

        if(pKFi->bImu)
        {
            VertexVelocity* VV = new VertexVelocity(pKFi);
            VV->setId(maxKFid+3*(pKFi->mnId)+1);
            VV->setFixed(false);
            optimizer.addVertex(VV);
            VertexGyroBias* VG = new VertexGyroBias(pKFi);
            VG->setId(maxKFid+3*(pKFi->mnId)+2);
            VG->setFixed(false);
            optimizer.addVertex(VG);
            VertexAccBias* VA = new VertexAccBias(pKFi);
            VA->setId(maxKFid+3*(pKFi->mnId)+3);
            VA->setFixed(false);
            optimizer.addVertex(VA);
        }
        num_OptKF++;
    }

    // Set Local visual KeyFrame vertices
    for(list<KeyFrame*>::iterator it=lpOptVisKFs.begin(), itEnd = lpOptVisKFs.end(); it!=itEnd; it++)
    {
        KeyFrame* pKFi = *it;
        VertexPose * VP = new VertexPose(pKFi);
        VP->setId(pKFi->mnId);
        VP->setFixed(false);
        optimizer.addVertex(VP);

        num_OptKF++;
    }

    // Set Fixed KeyFrame vertices
    for(list<KeyFrame*>::iterator lit=lFixedKeyFrames.begin(), lend=lFixedKeyFrames.end(); lit!=lend; lit++)
    {
        KeyFrame* pKFi = *lit;
        VertexPose * VP = new VertexPose(pKFi);
        VP->setId(pKFi->mnId);
        VP->setFixed(true);
        optimizer.addVertex(VP);

        if(pKFi->bImu) // This should be done only for keyframe just before temporal window
        {
            VertexVelocity* VV = new VertexVelocity(pKFi);
            VV->setId(maxKFid+3*(pKFi->mnId)+1);
            VV->setFixed(true);
            optimizer.addVertex(VV);
            VertexGyroBias* VG = new VertexGyroBias(pKFi);
            VG->setId(maxKFid+3*(pKFi->mnId)+2);
            VG->setFixed(true);
            optimizer.addVertex(VG);
            VertexAccBias* VA = new VertexAccBias(pKFi);
            VA->setId(maxKFid+3*(pKFi->mnId)+3);
            VA->setFixed(true);
            optimizer.addVertex(VA);
        }
        num_fixedKF++;
    }

    // Create intertial constraints
    vector<EdgeInertial*> vei(N,(EdgeInertial*)NULL);
    vector<EdgeGyroRW*> vegr(N,(EdgeGyroRW*)NULL);
    vector<EdgeAccRW*> vear(N,(EdgeAccRW*)NULL);

    for(int i=0;i<N;i++)
    {
        KeyFrame* pKFi = vpOptimizableKFs[i];

        if(!pKFi->mPrevKF)
        {
            cout << "NOT INERTIAL LINK TO PREVIOUS FRAME!!!!" << endl;
            continue;
        }
        if(pKFi->bImu && pKFi->mPrevKF->bImu && pKFi->mpImuPreintegrated)
        {
            pKFi->mpImuPreintegrated->SetNewBias(pKFi->mPrevKF->GetImuBias());
            g2o::HyperGraph::Vertex* VP1 = optimizer.vertex(pKFi->mPrevKF->mnId);
            g2o::HyperGraph::Vertex* VV1 = optimizer.vertex(maxKFid+3*(pKFi->mPrevKF->mnId)+1);
            g2o::HyperGraph::Vertex* VG1 = optimizer.vertex(maxKFid+3*(pKFi->mPrevKF->mnId)+2);
            g2o::HyperGraph::Vertex* VA1 = optimizer.vertex(maxKFid+3*(pKFi->mPrevKF->mnId)+3);
            g2o::HyperGraph::Vertex* VP2 =  optimizer.vertex(pKFi->mnId);
            g2o::HyperGraph::Vertex* VV2 = optimizer.vertex(maxKFid+3*(pKFi->mnId)+1);
            g2o::HyperGraph::Vertex* VG2 = optimizer.vertex(maxKFid+3*(pKFi->mnId)+2);
            g2o::HyperGraph::Vertex* VA2 = optimizer.vertex(maxKFid+3*(pKFi->mnId)+3);

            if(!VP1 || !VV1 || !VG1 || !VA1 || !VP2 || !VV2 || !VG2 || !VA2)
            {
                cerr << "Error " << VP1 << ", "<< VV1 << ", "<< VG1 << ", "<< VA1 << ", " << VP2 << ", " << VV2 <<  ", "<< VG2 << ", "<< VA2 <<endl;
                continue;
            }

            vei[i] = new EdgeInertial(pKFi->mpImuPreintegrated);

            vei[i]->setVertex(0,dynamic_cast<g2o::OptimizableGraph::Vertex*>(VP1));
            vei[i]->setVertex(1,dynamic_cast<g2o::OptimizableGraph::Vertex*>(VV1));
            vei[i]->setVertex(2,dynamic_cast<g2o::OptimizableGraph::Vertex*>(VG1));
            vei[i]->setVertex(3,dynamic_cast<g2o::OptimizableGraph::Vertex*>(VA1));
            vei[i]->setVertex(4,dynamic_cast<g2o::OptimizableGraph::Vertex*>(VP2));
            vei[i]->setVertex(5,dynamic_cast<g2o::OptimizableGraph::Vertex*>(VV2));

            if(i==N-1 || bRecInit)
            {
                // All inertial residuals are included without robust cost function, but not that one linking the
                // last optimizable keyframe inside of the local window and the first fixed keyframe out. The
                // information matrix for this measurement is also downweighted. This is done to avoid accumulating
                // error due to fixing variables.
                g2o::RobustKernelHuber* rki = new g2o::RobustKernelHuber;
                vei[i]->setRobustKernel(rki);
                if(i==N-1)
                    vei[i]->setInformation(vei[i]->information()*1e-2);
                rki->setDelta(sqrt(16.92));
            }
            optimizer.addEdge(vei[i]);

            vegr[i] = new EdgeGyroRW();
            vegr[i]->setVertex(0,VG1);
            vegr[i]->setVertex(1,VG2);
            cv::Mat cvInfoG = pKFi->mpImuPreintegrated->C.rowRange(9,12).colRange(9,12).inv(cv::DECOMP_SVD);
            Eigen::Matrix3d InfoG;

            for(int r=0;r<3;r++)
                for(int c=0;c<3;c++)
                    InfoG(r,c)=cvInfoG.at<float>(r,c);
            vegr[i]->setInformation(InfoG);
            optimizer.addEdge(vegr[i]);
            num_edges++;

            vear[i] = new EdgeAccRW();
            vear[i]->setVertex(0,VA1);
            vear[i]->setVertex(1,VA2);
            cv::Mat cvInfoA = pKFi->mpImuPreintegrated->C.rowRange(12,15).colRange(12,15).inv(cv::DECOMP_SVD);
            Eigen::Matrix3d InfoA;
            for(int r=0;r<3;r++)
                for(int c=0;c<3;c++)
                    InfoA(r,c)=cvInfoA.at<float>(r,c);
            vear[i]->setInformation(InfoA);

            optimizer.addEdge(vear[i]);
            num_edges++;
        }
        else
            cout << "ERROR building inertial edge" << endl;
    }

    // Set MapPoint vertices
    const int nExpectedSize = (N+lFixedKeyFrames.size())*lLocalMapPoints.size();

    // Mono
    vector<EdgeMono*> vpEdgesMono;
    vpEdgesMono.reserve(nExpectedSize);

    vector<KeyFrame*> vpEdgeKFMono;
    vpEdgeKFMono.reserve(nExpectedSize);

    vector<MapPoint*> vpMapPointEdgeMono;
    vpMapPointEdgeMono.reserve(nExpectedSize);

    // Stereo
    vector<EdgeStereo*> vpEdgesStereo;
    vpEdgesStereo.reserve(nExpectedSize);

    vector<KeyFrame*> vpEdgeKFStereo;
    vpEdgeKFStereo.reserve(nExpectedSize);

    vector<MapPoint*> vpMapPointEdgeStereo;
    vpMapPointEdgeStereo.reserve(nExpectedSize);



    const float thHuberMono = sqrt(5.991);
    const float chi2Mono2 = 5.991;
    const float thHuberStereo = sqrt(7.815);
    const float chi2Stereo2 = 7.815;

    const unsigned long iniMPid = maxKFid*5;

    map<int,int> mVisEdges;
    for(int i=0;i<N;i++)
    {
        KeyFrame* pKFi = vpOptimizableKFs[i];
        mVisEdges[pKFi->mnId] = 0;
    }
    for(list<KeyFrame*>::iterator lit=lFixedKeyFrames.begin(), lend=lFixedKeyFrames.end(); lit!=lend; lit++)
    {
        mVisEdges[(*lit)->mnId] = 0;
    }

    num_MPs = lLocalMapPoints.size();
    for(list<MapPoint*>::iterator lit=lLocalMapPoints.begin(), lend=lLocalMapPoints.end(); lit!=lend; lit++)
    {
        MapPoint* pMP = *lit;
        g2o::VertexSBAPointXYZ* vPoint = new g2o::VertexSBAPointXYZ();
        vPoint->setEstimate(Converter::toVector3d(pMP->GetWorldPos()));

        unsigned long id = pMP->mnId+iniMPid+1;
        vPoint->setId(id);
        vPoint->setMarginalized(true);
        optimizer.addVertex(vPoint);
        const map<KeyFrame*,tuple<int,int>> observations = pMP->GetObservations();

        // Create visual constraints
        for(map<KeyFrame*,tuple<int,int>>::const_iterator mit=observations.begin(), mend=observations.end(); mit!=mend; mit++)
        {
            KeyFrame* pKFi = mit->first;

            if(pKFi->mnBALocalForKF!=pKF->mnId && pKFi->mnBAFixedForKF!=pKF->mnId)
                continue;

            if(!pKFi->isBad() && pKFi->GetMap() == pCurrentMap)
            {
                const int leftIndex = get<0>(mit->second);

                cv::KeyPoint kpUn;

                // Monocular left observation
                if(leftIndex != -1 && pKFi->mvuRight[leftIndex]<0)
                {
                    mVisEdges[pKFi->mnId]++;

                    kpUn = pKFi->mvKeysUn[leftIndex];
                    Eigen::Matrix<double,2,1> obs;
                    obs << kpUn.pt.x, kpUn.pt.y;

                    EdgeMono* e = new EdgeMono(0);

                    e->setVertex(0, dynamic_cast<g2o::OptimizableGraph::Vertex*>(optimizer.vertex(id)));
                    e->setVertex(1, dynamic_cast<g2o::OptimizableGraph::Vertex*>(optimizer.vertex(pKFi->mnId)));
                    e->setMeasurement(obs);

                    // Add here uncerteinty
                    const float unc2 = pKFi->mpCamera->uncertainty2(obs);

                    const float &invSigma2 = pKFi->mvInvLevelSigma2[kpUn.octave]/unc2;
                    e->setInformation(Eigen::Matrix2d::Identity()*invSigma2);

                    g2o::RobustKernelHuber* rk = new g2o::RobustKernelHuber;
                    e->setRobustKernel(rk);
                    rk->setDelta(thHuberMono);

                    optimizer.addEdge(e);
                    vpEdgesMono.push_back(e);
                    vpEdgeKFMono.push_back(pKFi);
                    vpMapPointEdgeMono.push_back(pMP);

                    num_edges++;
                }
                // Stereo-observation
                else if(leftIndex != -1)// Stereo observation
                {
                    kpUn = pKFi->mvKeysUn[leftIndex];
                    mVisEdges[pKFi->mnId]++;

                    const float kp_ur = pKFi->mvuRight[leftIndex];
                    Eigen::Matrix<double,3,1> obs;
                    obs << kpUn.pt.x, kpUn.pt.y, kp_ur;

                    EdgeStereo* e = new EdgeStereo(0);

                    e->setVertex(0, dynamic_cast<g2o::OptimizableGraph::Vertex*>(optimizer.vertex(id)));
                    e->setVertex(1, dynamic_cast<g2o::OptimizableGraph::Vertex*>(optimizer.vertex(pKFi->mnId)));
                    e->setMeasurement(obs);

                    // Add here uncerteinty
                    const float unc2 = pKFi->mpCamera->uncertainty2(obs.head(2));

                    const float &invSigma2 = pKFi->mvInvLevelSigma2[kpUn.octave]/unc2;
                    e->setInformation(Eigen::Matrix3d::Identity()*invSigma2);

                    g2o::RobustKernelHuber* rk = new g2o::RobustKernelHuber;
                    e->setRobustKernel(rk);
                    rk->setDelta(thHuberStereo);

                    optimizer.addEdge(e);
                    vpEdgesStereo.push_back(e);
                    vpEdgeKFStereo.push_back(pKFi);
                    vpMapPointEdgeStereo.push_back(pMP);

                    num_edges++;
                }

                // Monocular right observation
                if(pKFi->mpCamera2){
                    int rightIndex = get<1>(mit->second);

                    if(rightIndex != -1 ){
                        rightIndex -= pKFi->NLeft;
                        mVisEdges[pKFi->mnId]++;

                        Eigen::Matrix<double,2,1> obs;
                        cv::KeyPoint kp = pKFi->mvKeysRight[rightIndex];
                        obs << kp.pt.x, kp.pt.y;

                        EdgeMono* e = new EdgeMono(1);

                        e->setVertex(0, dynamic_cast<g2o::OptimizableGraph::Vertex*>(optimizer.vertex(id)));
                        e->setVertex(1, dynamic_cast<g2o::OptimizableGraph::Vertex*>(optimizer.vertex(pKFi->mnId)));
                        e->setMeasurement(obs);

                        // Add here uncerteinty
                        const float unc2 = pKFi->mpCamera->uncertainty2(obs);

                        const float &invSigma2 = pKFi->mvInvLevelSigma2[kpUn.octave]/unc2;
                        e->setInformation(Eigen::Matrix2d::Identity()*invSigma2);

                        g2o::RobustKernelHuber* rk = new g2o::RobustKernelHuber;
                        e->setRobustKernel(rk);
                        rk->setDelta(thHuberMono);

                        optimizer.addEdge(e);
                        vpEdgesMono.push_back(e);
                        vpEdgeKFMono.push_back(pKFi);
                        vpMapPointEdgeMono.push_back(pMP);

                        num_edges++;
                    }
                }
            }
        }
    }

    //cout << "Total map points: " << lLocalMapPoints.size() << endl;
    for(map<int,int>::iterator mit=mVisEdges.begin(), mend=mVisEdges.end(); mit!=mend; mit++)
    {
        assert(mit->second>=3);
    }

    optimizer.initializeOptimization();
    optimizer.computeActiveErrors();

    float err = optimizer.activeRobustChi2();
    optimizer.optimize(opt_it); // Originally to 2
    float err_end = optimizer.activeRobustChi2();
    if(pbStopFlag)
        optimizer.setForceStopFlag(pbStopFlag);


    vector<pair<KeyFrame*,MapPoint*> > vToErase;
    vToErase.reserve(vpEdgesMono.size()+vpEdgesStereo.size());

    // Check inlier observations
    // Mono
    for(size_t i=0, iend=vpEdgesMono.size(); i<iend;i++)
    {
        EdgeMono* e = vpEdgesMono[i];
        MapPoint* pMP = vpMapPointEdgeMono[i];
        bool bClose = pMP->mTrackDepth<10.f;

        if(pMP->isBad())
            continue;

        if((e->chi2()>chi2Mono2 && !bClose) || (e->chi2()>1.5f*chi2Mono2 && bClose) || !e->isDepthPositive())
        {
            KeyFrame* pKFi = vpEdgeKFMono[i];
            vToErase.push_back(make_pair(pKFi,pMP));
        }
    }


    // Stereo
    for(size_t i=0, iend=vpEdgesStereo.size(); i<iend;i++)
    {
        EdgeStereo* e = vpEdgesStereo[i];
        MapPoint* pMP = vpMapPointEdgeStereo[i];

        if(pMP->isBad())
            continue;

        if(e->chi2()>chi2Stereo2)
        {
            KeyFrame* pKFi = vpEdgeKFStereo[i];
            vToErase.push_back(make_pair(pKFi,pMP));
        }
    }

    // Get Map Mutex and erase outliers
    unique_lock<mutex> lock(pMap->mMutexMapUpdate);

    if((2*err < err_end || isnan(err) || isnan(err_end)) && !bLarge)
    {
        cout << "FAIL LOCAL-INERTIAL BA!!!!" << endl;
        return;
    }



    if(!vToErase.empty())
    {
        for(size_t i=0;i<vToErase.size();i++)
        {
            KeyFrame* pKFi = vToErase[i].first;
            MapPoint* pMPi = vToErase[i].second;
            pKFi->EraseMapPointMatch(pMPi);
            pMPi->EraseObservation(pKFi);
        }
    }



    // Display main statistcis of optimization
    Verbose::PrintMess("LIBA KFs: " + to_string(N), Verbose::VERBOSITY_DEBUG);
    Verbose::PrintMess("LIBA bNonFixed?: " + to_string(bNonFixed), Verbose::VERBOSITY_DEBUG);
    Verbose::PrintMess("LIBA KFs visual outliers: " + to_string(vToErase.size()), Verbose::VERBOSITY_DEBUG);

    for(list<KeyFrame*>::iterator lit=lFixedKeyFrames.begin(), lend=lFixedKeyFrames.end(); lit!=lend; lit++)
        (*lit)->mnBAFixedForKF = 0;

    // Recover optimized data
    // Local temporal Keyframes
    N=vpOptimizableKFs.size();
    for(int i=0; i<N; i++)
    {
        KeyFrame* pKFi = vpOptimizableKFs[i];

        VertexPose* VP = static_cast<VertexPose*>(optimizer.vertex(pKFi->mnId));
        cv::Mat Tcw = Converter::toCvSE3(VP->estimate().Rcw[0], VP->estimate().tcw[0]);
        pKFi->SetPose(Tcw);
        pKFi->mnBALocalForKF=0;

        if(pKFi->bImu)
        {
            VertexVelocity* VV = static_cast<VertexVelocity*>(optimizer.vertex(maxKFid+3*(pKFi->mnId)+1));
            pKFi->SetVelocity(Converter::toCvMat(VV->estimate()));
            VertexGyroBias* VG = static_cast<VertexGyroBias*>(optimizer.vertex(maxKFid+3*(pKFi->mnId)+2));
            VertexAccBias* VA = static_cast<VertexAccBias*>(optimizer.vertex(maxKFid+3*(pKFi->mnId)+3));
            Vector6d b;
            b << VG->estimate(), VA->estimate();
            pKFi->SetNewBias(IMU::Bias(b[3],b[4],b[5],b[0],b[1],b[2]));

        }
    }

    // Local visual KeyFrame
    for(list<KeyFrame*>::iterator it=lpOptVisKFs.begin(), itEnd = lpOptVisKFs.end(); it!=itEnd; it++)
    {
        KeyFrame* pKFi = *it;
        VertexPose* VP = static_cast<VertexPose*>(optimizer.vertex(pKFi->mnId));
        cv::Mat Tcw = Converter::toCvSE3(VP->estimate().Rcw[0], VP->estimate().tcw[0]);
        pKFi->SetPose(Tcw);
        pKFi->mnBALocalForKF=0;
    }

    //Points
    for(list<MapPoint*>::iterator lit=lLocalMapPoints.begin(), lend=lLocalMapPoints.end(); lit!=lend; lit++)
    {
        MapPoint* pMP = *lit;
        g2o::VertexSBAPointXYZ* vPoint = static_cast<g2o::VertexSBAPointXYZ*>(optimizer.vertex(pMP->mnId+iniMPid+1));
        pMP->SetWorldPos(Converter::toCvMat(vPoint->estimate()));
        pMP->UpdateNormalAndDepth();
    }

    pMap->IncreaseChangeIndex();

}

Eigen::MatrixXd Optimizer::Marginalize(const Eigen::MatrixXd &H, const int &start, const int &end)
{
    // Goal
    // a  | ab | ac       a*  | 0 | ac*
    // ba | b  | bc  -->  0   | 0 | 0
    // ca | cb | c        ca* | 0 | c*

    // Size of block before block to marginalize
    const int a = start;
    // Size of block to marginalize
    const int b = end-start+1;
    // Size of block after block to marginalize
    const int c = H.cols() - (end+1);

    // Reorder as follows:
    // a  | ab | ac       a  | ac | ab
    // ba | b  | bc  -->  ca | c  | cb
    // ca | cb | c        ba | bc | b

    Eigen::MatrixXd Hn = Eigen::MatrixXd::Zero(H.rows(),H.cols());
    if(a>0)
    {
        Hn.block(0,0,a,a) = H.block(0,0,a,a);
        Hn.block(0,a+c,a,b) = H.block(0,a,a,b);
        Hn.block(a+c,0,b,a) = H.block(a,0,b,a);
    }
    if(a>0 && c>0)
    {
        Hn.block(0,a,a,c) = H.block(0,a+b,a,c);
        Hn.block(a,0,c,a) = H.block(a+b,0,c,a);
    }
    if(c>0)
    {
        Hn.block(a,a,c,c) = H.block(a+b,a+b,c,c);
        Hn.block(a,a+c,c,b) = H.block(a+b,a,c,b);
        Hn.block(a+c,a,b,c) = H.block(a,a+b,b,c);
    }
    Hn.block(a+c,a+c,b,b) = H.block(a,a,b,b);

    // Perform marginalization (Schur complement)
    Eigen::JacobiSVD<Eigen::MatrixXd> svd(Hn.block(a+c,a+c,b,b),Eigen::ComputeThinU | Eigen::ComputeThinV);
    Eigen::JacobiSVD<Eigen::MatrixXd>::SingularValuesType singularValues_inv=svd.singularValues();
    for (int i=0; i<b; ++i)
    {
        if (singularValues_inv(i)>1e-6)
            singularValues_inv(i)=1.0/singularValues_inv(i);
        else singularValues_inv(i)=0;
    }
    Eigen::MatrixXd invHb = svd.matrixV()*singularValues_inv.asDiagonal()*svd.matrixU().transpose();
    Hn.block(0,0,a+c,a+c) = Hn.block(0,0,a+c,a+c) - Hn.block(0,a+c,a+c,b)*invHb*Hn.block(a+c,0,b,a+c);
    Hn.block(a+c,a+c,b,b) = Eigen::MatrixXd::Zero(b,b);
    Hn.block(0,a+c,a+c,b) = Eigen::MatrixXd::Zero(a+c,b);
    Hn.block(a+c,0,b,a+c) = Eigen::MatrixXd::Zero(b,a+c);

    // Inverse reorder
    // a*  | ac* | 0       a*  | 0 | ac*
    // ca* | c*  | 0  -->  0   | 0 | 0
    // 0   | 0   | 0       ca* | 0 | c*
    Eigen::MatrixXd res = Eigen::MatrixXd::Zero(H.rows(),H.cols());
    if(a>0)
    {
        res.block(0,0,a,a) = Hn.block(0,0,a,a);
        res.block(0,a,a,b) = Hn.block(0,a+c,a,b);
        res.block(a,0,b,a) = Hn.block(a+c,0,b,a);
    }
    if(a>0 && c>0)
    {
        res.block(0,a+b,a,c) = Hn.block(0,a,a,c);
        res.block(a+b,0,c,a) = Hn.block(a,0,c,a);
    }
    if(c>0)
    {
        res.block(a+b,a+b,c,c) = Hn.block(a,a,c,c);
        res.block(a+b,a,c,b) = Hn.block(a,a+c,c,b);
        res.block(a,a+b,b,c) = Hn.block(a+c,a,b,c);
    }

    res.block(a,a,b,b) = Hn.block(a+c,a+c,b,b);

    return res;
}

Eigen::MatrixXd Optimizer::Condition(const Eigen::MatrixXd &H, const int &start, const int &end)
{
    // Size of block before block to condition
    const int a = start;
    // Size of block to condition
    const int b = end+1-start;

    // Set to zero elements related to block b(start:end,start:end)
    // a  | ab | ac       a  | 0 | ac
    // ba | b  | bc  -->  0  | 0 | 0
    // ca | cb | c        ca | 0 | c

    Eigen::MatrixXd Hn = H;

    Hn.block(a,0,b,H.cols()) = Eigen::MatrixXd::Zero(b,H.cols());
    Hn.block(0,a,H.rows(),b) = Eigen::MatrixXd::Zero(H.rows(),b);

    return Hn;
}

Eigen::MatrixXd Optimizer::Sparsify(const Eigen::MatrixXd &H, const int &start1, const int &end1, const int &start2, const int &end2)
{
    // Goal: remove link between a and b
    // p(a,b,c) ~ p(a,b,c)*p(a|c)/p(a|b,c) => H' = H + H1 - H2
    // H1: marginalize b and condition c
    // H2: condition b and c
    Eigen::MatrixXd Hac = Marginalize(H,start2,end2);
    Eigen::MatrixXd Hbc = Marginalize(H,start1,end1);
    Eigen::MatrixXd Hc = Marginalize(Hac,start1,end1);

    return Hac+Hbc-Hc;
}


void Optimizer::InertialOptimization(Map *pMap, Eigen::Matrix3d &Rwg, double &scale, Eigen::Vector3d &bg, Eigen::Vector3d &ba, bool bMono, Eigen::MatrixXd  &covInertial, bool bFixedVel, bool bGauss, float priorG, float priorA)
{
    Verbose::PrintMess("inertial optimization", Verbose::VERBOSITY_NORMAL);
    int its = 200; // Check number of iterations
    long unsigned int maxKFid = pMap->GetMaxKFid();
    const vector<KeyFrame*> vpKFs = pMap->GetAllKeyFrames();

    // Setup optimizer
    g2o::SparseOptimizer optimizer;
    g2o::BlockSolverX::LinearSolverType * linearSolver;

    linearSolver = new g2o::LinearSolverEigen<g2o::BlockSolverX::PoseMatrixType>();

    g2o::BlockSolverX * solver_ptr = new g2o::BlockSolverX(linearSolver);

    g2o::OptimizationAlgorithmLevenberg* solver = new g2o::OptimizationAlgorithmLevenberg(solver_ptr);

    if (priorG!=0.f)
        solver->setUserLambdaInit(1e3);

    optimizer.setAlgorithm(solver);


    // Set KeyFrame vertices (fixed poses and optimizable velocities)
    for(size_t i=0; i<vpKFs.size(); i++)
    {
        KeyFrame* pKFi = vpKFs[i];
        if(pKFi->mnId>maxKFid)
            continue;
        VertexPose * VP = new VertexPose(pKFi);
        VP->setId(pKFi->mnId);
        VP->setFixed(true);
        optimizer.addVertex(VP);

        VertexVelocity* VV = new VertexVelocity(pKFi);
        VV->setId(maxKFid+(pKFi->mnId)+1);
        if (bFixedVel)
            VV->setFixed(true);
        else
            VV->setFixed(false);

        optimizer.addVertex(VV);
    }

    // Biases
    VertexGyroBias* VG = new VertexGyroBias(vpKFs.front());
    VG->setId(maxKFid*2+2);
    if (bFixedVel)
        VG->setFixed(true);
    else
        VG->setFixed(false);
    optimizer.addVertex(VG);
    VertexAccBias* VA = new VertexAccBias(vpKFs.front());
    VA->setId(maxKFid*2+3);
    if (bFixedVel)
        VA->setFixed(true);
    else
        VA->setFixed(false);

    optimizer.addVertex(VA);
    // prior acc bias
    EdgePriorAcc* epa = new EdgePriorAcc(cv::Mat::zeros(3,1,CV_32F));
    epa->setVertex(0,dynamic_cast<g2o::OptimizableGraph::Vertex*>(VA));
    double infoPriorA = priorA;
    epa->setInformation(infoPriorA*Eigen::Matrix3d::Identity());
    optimizer.addEdge(epa);
    EdgePriorGyro* epg = new EdgePriorGyro(cv::Mat::zeros(3,1,CV_32F));
    epg->setVertex(0,dynamic_cast<g2o::OptimizableGraph::Vertex*>(VG));
    double infoPriorG = priorG;
    epg->setInformation(infoPriorG*Eigen::Matrix3d::Identity());
    optimizer.addEdge(epg);

    // Gravity and scale
    VertexGDir* VGDir = new VertexGDir(Rwg);
    VGDir->setId(maxKFid*2+4);
    VGDir->setFixed(false);
    optimizer.addVertex(VGDir);
    VertexScale* VS = new VertexScale(scale);
    VS->setId(maxKFid*2+5);
    VS->setFixed(!bMono); // Fixed for stereo case
    optimizer.addVertex(VS);

    // Graph edges
    // IMU links with gravity and scale
    vector<EdgeInertialGS*> vpei;
    vpei.reserve(vpKFs.size());
    vector<pair<KeyFrame*,KeyFrame*> > vppUsedKF;
    vppUsedKF.reserve(vpKFs.size());
    std::cout << "build optimization graph" << std::endl;

    for(size_t i=0;i<vpKFs.size();i++)
    {
        KeyFrame* pKFi = vpKFs[i];

        if(pKFi->mPrevKF && pKFi->mnId<=maxKFid)
        {
            if(pKFi->isBad() || pKFi->mPrevKF->mnId>maxKFid)
                continue;
            if(!pKFi->mpImuPreintegrated)
                std::cout << "Not preintegrated measurement" << std::endl;

            pKFi->mpImuPreintegrated->SetNewBias(pKFi->mPrevKF->GetImuBias());
            g2o::HyperGraph::Vertex* VP1 = optimizer.vertex(pKFi->mPrevKF->mnId);
            g2o::HyperGraph::Vertex* VV1 = optimizer.vertex(maxKFid+(pKFi->mPrevKF->mnId)+1);
            g2o::HyperGraph::Vertex* VP2 =  optimizer.vertex(pKFi->mnId);
            g2o::HyperGraph::Vertex* VV2 = optimizer.vertex(maxKFid+(pKFi->mnId)+1);
            g2o::HyperGraph::Vertex* VG = optimizer.vertex(maxKFid*2+2);
            g2o::HyperGraph::Vertex* VA = optimizer.vertex(maxKFid*2+3);
            g2o::HyperGraph::Vertex* VGDir = optimizer.vertex(maxKFid*2+4);
            g2o::HyperGraph::Vertex* VS = optimizer.vertex(maxKFid*2+5);
            if(!VP1 || !VV1 || !VG || !VA || !VP2 || !VV2 || !VGDir || !VS)
            {
                cout << "Error" << VP1 << ", "<< VV1 << ", "<< VG << ", "<< VA << ", " << VP2 << ", " << VV2 <<  ", "<< VGDir << ", "<< VS <<endl;

                continue;
            }
            EdgeInertialGS* ei = new EdgeInertialGS(pKFi->mpImuPreintegrated);
            ei->setVertex(0,dynamic_cast<g2o::OptimizableGraph::Vertex*>(VP1));
            ei->setVertex(1,dynamic_cast<g2o::OptimizableGraph::Vertex*>(VV1));
            ei->setVertex(2,dynamic_cast<g2o::OptimizableGraph::Vertex*>(VG));
            ei->setVertex(3,dynamic_cast<g2o::OptimizableGraph::Vertex*>(VA));
            ei->setVertex(4,dynamic_cast<g2o::OptimizableGraph::Vertex*>(VP2));
            ei->setVertex(5,dynamic_cast<g2o::OptimizableGraph::Vertex*>(VV2));
            ei->setVertex(6,dynamic_cast<g2o::OptimizableGraph::Vertex*>(VGDir));
            ei->setVertex(7,dynamic_cast<g2o::OptimizableGraph::Vertex*>(VS));

            vpei.push_back(ei);

            vppUsedKF.push_back(make_pair(pKFi->mPrevKF,pKFi));
            optimizer.addEdge(ei);

        }
    }

    // Compute error for different scales
    std::set<g2o::HyperGraph::Edge*> setEdges = optimizer.edges();

    std::cout << "start optimization" << std::endl;
    optimizer.initializeOptimization();
    optimizer.setVerbose(false);
    optimizer.optimize(its);
    std::cout << "end optimization" << std::endl;

    scale = VS->estimate();

    // Recover optimized data
    // Biases
    VG = static_cast<VertexGyroBias*>(optimizer.vertex(maxKFid*2+2));
    VA = static_cast<VertexAccBias*>(optimizer.vertex(maxKFid*2+3));
    Vector6d vb;
    vb << VG->estimate(), VA->estimate();
    bg << VG->estimate();
    ba << VA->estimate();
    scale = VS->estimate();


    IMU::Bias b (vb[3],vb[4],vb[5],vb[0],vb[1],vb[2]);
    Rwg = VGDir->estimate().Rwg;

    cv::Mat cvbg = Converter::toCvMat(bg);

    //Keyframes velocities and biases
    const int N = vpKFs.size();
    for(size_t i=0; i<N; i++)
    {
        KeyFrame* pKFi = vpKFs[i];
        if(pKFi->mnId>maxKFid)
            continue;

        VertexVelocity* VV = static_cast<VertexVelocity*>(optimizer.vertex(maxKFid+(pKFi->mnId)+1));
        Eigen::Vector3d Vw = VV->estimate(); // Velocity is scaled after
        pKFi->SetVelocity(Converter::toCvMat(Vw));

        if (cv::norm(pKFi->GetGyroBias()-cvbg)>0.01)
        {
            pKFi->SetNewBias(b);
            if (pKFi->mpImuPreintegrated)
                pKFi->mpImuPreintegrated->Reintegrate();
        }
        else
            pKFi->SetNewBias(b);
    }
}


void Optimizer::InertialOptimization(Map *pMap, Eigen::Vector3d &bg, Eigen::Vector3d &ba, float priorG, float priorA)
{
    int its = 200;
    long unsigned int maxKFid = pMap->GetMaxKFid();
    const vector<KeyFrame*> vpKFs = pMap->GetAllKeyFrames();

    // Setup optimizer
    g2o::SparseOptimizer optimizer;
    g2o::BlockSolverX::LinearSolverType * linearSolver;

    linearSolver = new g2o::LinearSolverEigen<g2o::BlockSolverX::PoseMatrixType>();

    g2o::BlockSolverX * solver_ptr = new g2o::BlockSolverX(linearSolver);

    g2o::OptimizationAlgorithmLevenberg* solver = new g2o::OptimizationAlgorithmLevenberg(solver_ptr);
    solver->setUserLambdaInit(1e3);

    optimizer.setAlgorithm(solver);

    // Set KeyFrame vertices (fixed poses and optimizable velocities)
    for(size_t i=0; i<vpKFs.size(); i++)
    {
        KeyFrame* pKFi = vpKFs[i];
        if(pKFi->mnId>maxKFid)
            continue;
        VertexPose * VP = new VertexPose(pKFi);
        VP->setId(pKFi->mnId);
        VP->setFixed(true);
        optimizer.addVertex(VP);

        VertexVelocity* VV = new VertexVelocity(pKFi);
        VV->setId(maxKFid+(pKFi->mnId)+1);
        VV->setFixed(false);

        optimizer.addVertex(VV);
    }

    // Biases
    VertexGyroBias* VG = new VertexGyroBias(vpKFs.front());
    VG->setId(maxKFid*2+2);
    VG->setFixed(false);
    optimizer.addVertex(VG);

    VertexAccBias* VA = new VertexAccBias(vpKFs.front());
    VA->setId(maxKFid*2+3);
    VA->setFixed(false);

    optimizer.addVertex(VA);
    // prior acc bias
    EdgePriorAcc* epa = new EdgePriorAcc(cv::Mat::zeros(3,1,CV_32F));
    epa->setVertex(0,dynamic_cast<g2o::OptimizableGraph::Vertex*>(VA));
    double infoPriorA = priorA;
    epa->setInformation(infoPriorA*Eigen::Matrix3d::Identity());
    optimizer.addEdge(epa);
    EdgePriorGyro* epg = new EdgePriorGyro(cv::Mat::zeros(3,1,CV_32F));
    epg->setVertex(0,dynamic_cast<g2o::OptimizableGraph::Vertex*>(VG));
    double infoPriorG = priorG;
    epg->setInformation(infoPriorG*Eigen::Matrix3d::Identity());
    optimizer.addEdge(epg);

    // Gravity and scale
    VertexGDir* VGDir = new VertexGDir(Eigen::Matrix3d::Identity());
    VGDir->setId(maxKFid*2+4);
    VGDir->setFixed(true);
    optimizer.addVertex(VGDir);
    VertexScale* VS = new VertexScale(1.0);
    VS->setId(maxKFid*2+5);
    VS->setFixed(true); // Fixed since scale is obtained from already well initialized map
    optimizer.addVertex(VS);

    // Graph edges
    // IMU links with gravity and scale
    vector<EdgeInertialGS*> vpei;
    vpei.reserve(vpKFs.size());
    vector<pair<KeyFrame*,KeyFrame*> > vppUsedKF;
    vppUsedKF.reserve(vpKFs.size());

    for(size_t i=0;i<vpKFs.size();i++)
    {
        KeyFrame* pKFi = vpKFs[i];

        if(pKFi->mPrevKF && pKFi->mnId<=maxKFid)
        {
            if(pKFi->isBad() || pKFi->mPrevKF->mnId>maxKFid)
                continue;

            pKFi->mpImuPreintegrated->SetNewBias(pKFi->mPrevKF->GetImuBias());
            g2o::HyperGraph::Vertex* VP1 = optimizer.vertex(pKFi->mPrevKF->mnId);
            g2o::HyperGraph::Vertex* VV1 = optimizer.vertex(maxKFid+(pKFi->mPrevKF->mnId)+1);
            g2o::HyperGraph::Vertex* VP2 =  optimizer.vertex(pKFi->mnId);
            g2o::HyperGraph::Vertex* VV2 = optimizer.vertex(maxKFid+(pKFi->mnId)+1);
            g2o::HyperGraph::Vertex* VG = optimizer.vertex(maxKFid*2+2);
            g2o::HyperGraph::Vertex* VA = optimizer.vertex(maxKFid*2+3);
            g2o::HyperGraph::Vertex* VGDir = optimizer.vertex(maxKFid*2+4);
            g2o::HyperGraph::Vertex* VS = optimizer.vertex(maxKFid*2+5);
            if(!VP1 || !VV1 || !VG || !VA || !VP2 || !VV2 || !VGDir || !VS)
            {
                cout << "Error" << VP1 << ", "<< VV1 << ", "<< VG << ", "<< VA << ", " << VP2 << ", " << VV2 <<  ", "<< VGDir << ", "<< VS <<endl;

                continue;
            }
            EdgeInertialGS* ei = new EdgeInertialGS(pKFi->mpImuPreintegrated);
            ei->setVertex(0,dynamic_cast<g2o::OptimizableGraph::Vertex*>(VP1));
            ei->setVertex(1,dynamic_cast<g2o::OptimizableGraph::Vertex*>(VV1));
            ei->setVertex(2,dynamic_cast<g2o::OptimizableGraph::Vertex*>(VG));
            ei->setVertex(3,dynamic_cast<g2o::OptimizableGraph::Vertex*>(VA));
            ei->setVertex(4,dynamic_cast<g2o::OptimizableGraph::Vertex*>(VP2));
            ei->setVertex(5,dynamic_cast<g2o::OptimizableGraph::Vertex*>(VV2));
            ei->setVertex(6,dynamic_cast<g2o::OptimizableGraph::Vertex*>(VGDir));
            ei->setVertex(7,dynamic_cast<g2o::OptimizableGraph::Vertex*>(VS));

            vpei.push_back(ei);

            vppUsedKF.push_back(make_pair(pKFi->mPrevKF,pKFi));
            optimizer.addEdge(ei);

        }
    }

    // Compute error for different scales
    optimizer.setVerbose(false);
    optimizer.initializeOptimization();
    optimizer.optimize(its);


    // Recover optimized data
    // Biases
    VG = static_cast<VertexGyroBias*>(optimizer.vertex(maxKFid*2+2));
    VA = static_cast<VertexAccBias*>(optimizer.vertex(maxKFid*2+3));
    Vector6d vb;
    vb << VG->estimate(), VA->estimate();
    bg << VG->estimate();
    ba << VA->estimate();

    IMU::Bias b (vb[3],vb[4],vb[5],vb[0],vb[1],vb[2]);

    cv::Mat cvbg = Converter::toCvMat(bg);

    //Keyframes velocities and biases
    const int N = vpKFs.size();
    for(size_t i=0; i<N; i++)
    {
        KeyFrame* pKFi = vpKFs[i];
        if(pKFi->mnId>maxKFid)
            continue;

        VertexVelocity* VV = static_cast<VertexVelocity*>(optimizer.vertex(maxKFid+(pKFi->mnId)+1));
        Eigen::Vector3d Vw = VV->estimate();
        pKFi->SetVelocity(Converter::toCvMat(Vw));

        if (cv::norm(pKFi->GetGyroBias()-cvbg)>0.01)
        {
            pKFi->SetNewBias(b);
            if (pKFi->mpImuPreintegrated)
                pKFi->mpImuPreintegrated->Reintegrate();
        }
        else
            pKFi->SetNewBias(b);
    }
}

void Optimizer::InertialOptimization(vector<KeyFrame*> vpKFs, Eigen::Vector3d &bg, Eigen::Vector3d &ba, float priorG, float priorA)
{
    int its = 200;
    long unsigned int maxKFid = vpKFs[0]->GetMap()->GetMaxKFid();

    // Setup optimizer
    g2o::SparseOptimizer optimizer;
    g2o::BlockSolverX::LinearSolverType * linearSolver;

    linearSolver = new g2o::LinearSolverEigen<g2o::BlockSolverX::PoseMatrixType>();

    g2o::BlockSolverX * solver_ptr = new g2o::BlockSolverX(linearSolver);

    g2o::OptimizationAlgorithmLevenberg* solver = new g2o::OptimizationAlgorithmLevenberg(solver_ptr);
    solver->setUserLambdaInit(1e3);

    optimizer.setAlgorithm(solver);


    // Set KeyFrame vertices (fixed poses and optimizable velocities)
    for(size_t i=0; i<vpKFs.size(); i++)
    {
        KeyFrame* pKFi = vpKFs[i];

        VertexPose * VP = new VertexPose(pKFi);
        VP->setId(pKFi->mnId);
        VP->setFixed(true);
        optimizer.addVertex(VP);

        VertexVelocity* VV = new VertexVelocity(pKFi);
        VV->setId(maxKFid+(pKFi->mnId)+1);
        VV->setFixed(false);

        optimizer.addVertex(VV);
    }

    // Biases
    VertexGyroBias* VG = new VertexGyroBias(vpKFs.front());
    VG->setId(maxKFid*2+2);
    VG->setFixed(false);
    optimizer.addVertex(VG);

    VertexAccBias* VA = new VertexAccBias(vpKFs.front());
    VA->setId(maxKFid*2+3);
    VA->setFixed(false);

    optimizer.addVertex(VA);
    // prior acc bias
    EdgePriorAcc* epa = new EdgePriorAcc(cv::Mat::zeros(3,1,CV_32F));
    epa->setVertex(0,dynamic_cast<g2o::OptimizableGraph::Vertex*>(VA));
    double infoPriorA = priorA;
    epa->setInformation(infoPriorA*Eigen::Matrix3d::Identity());
    optimizer.addEdge(epa);
    EdgePriorGyro* epg = new EdgePriorGyro(cv::Mat::zeros(3,1,CV_32F));
    epg->setVertex(0,dynamic_cast<g2o::OptimizableGraph::Vertex*>(VG));
    double infoPriorG = priorG;
    epg->setInformation(infoPriorG*Eigen::Matrix3d::Identity());
    optimizer.addEdge(epg);

    // Gravity and scale
    VertexGDir* VGDir = new VertexGDir(Eigen::Matrix3d::Identity());
    VGDir->setId(maxKFid*2+4);
    VGDir->setFixed(true);
    optimizer.addVertex(VGDir);
    VertexScale* VS = new VertexScale(1.0);
    VS->setId(maxKFid*2+5);
    VS->setFixed(true); // Fixed since scale is obtained from already well initialized map
    optimizer.addVertex(VS);

    // Graph edges
    // IMU links with gravity and scale
    vector<EdgeInertialGS*> vpei;
    vpei.reserve(vpKFs.size());
    vector<pair<KeyFrame*,KeyFrame*> > vppUsedKF;
    vppUsedKF.reserve(vpKFs.size());

    for(size_t i=0;i<vpKFs.size();i++)
    {
        KeyFrame* pKFi = vpKFs[i];

        if(pKFi->mPrevKF && pKFi->mnId<=maxKFid)
        {
            if(pKFi->isBad() || pKFi->mPrevKF->mnId>maxKFid)
                continue;

            pKFi->mpImuPreintegrated->SetNewBias(pKFi->mPrevKF->GetImuBias());
            g2o::HyperGraph::Vertex* VP1 = optimizer.vertex(pKFi->mPrevKF->mnId);
            g2o::HyperGraph::Vertex* VV1 = optimizer.vertex(maxKFid+(pKFi->mPrevKF->mnId)+1);
            g2o::HyperGraph::Vertex* VP2 =  optimizer.vertex(pKFi->mnId);
            g2o::HyperGraph::Vertex* VV2 = optimizer.vertex(maxKFid+(pKFi->mnId)+1);
            g2o::HyperGraph::Vertex* VG = optimizer.vertex(maxKFid*2+2);
            g2o::HyperGraph::Vertex* VA = optimizer.vertex(maxKFid*2+3);
            g2o::HyperGraph::Vertex* VGDir = optimizer.vertex(maxKFid*2+4);
            g2o::HyperGraph::Vertex* VS = optimizer.vertex(maxKFid*2+5);
            if(!VP1 || !VV1 || !VG || !VA || !VP2 || !VV2 || !VGDir || !VS)
            {
                cout << "Error" << VP1 << ", "<< VV1 << ", "<< VG << ", "<< VA << ", " << VP2 << ", " << VV2 <<  ", "<< VGDir << ", "<< VS <<endl;

                continue;
            }
            EdgeInertialGS* ei = new EdgeInertialGS(pKFi->mpImuPreintegrated);
            ei->setVertex(0,dynamic_cast<g2o::OptimizableGraph::Vertex*>(VP1));
            ei->setVertex(1,dynamic_cast<g2o::OptimizableGraph::Vertex*>(VV1));
            ei->setVertex(2,dynamic_cast<g2o::OptimizableGraph::Vertex*>(VG));
            ei->setVertex(3,dynamic_cast<g2o::OptimizableGraph::Vertex*>(VA));
            ei->setVertex(4,dynamic_cast<g2o::OptimizableGraph::Vertex*>(VP2));
            ei->setVertex(5,dynamic_cast<g2o::OptimizableGraph::Vertex*>(VV2));
            ei->setVertex(6,dynamic_cast<g2o::OptimizableGraph::Vertex*>(VGDir));
            ei->setVertex(7,dynamic_cast<g2o::OptimizableGraph::Vertex*>(VS));

            vpei.push_back(ei);

            vppUsedKF.push_back(make_pair(pKFi->mPrevKF,pKFi));
            optimizer.addEdge(ei);

        }
    }

    // Compute error for different scales
    optimizer.setVerbose(false);
    optimizer.initializeOptimization();
    optimizer.optimize(its);


    // Recover optimized data
    // Biases
    VG = static_cast<VertexGyroBias*>(optimizer.vertex(maxKFid*2+2));
    VA = static_cast<VertexAccBias*>(optimizer.vertex(maxKFid*2+3));
    Vector6d vb;
    vb << VG->estimate(), VA->estimate();
    bg << VG->estimate();
    ba << VA->estimate();

    IMU::Bias b (vb[3],vb[4],vb[5],vb[0],vb[1],vb[2]);

    cv::Mat cvbg = Converter::toCvMat(bg);

    //Keyframes velocities and biases
    const int N = vpKFs.size();
    for(size_t i=0; i<N; i++)
    {
        KeyFrame* pKFi = vpKFs[i];
        if(pKFi->mnId>maxKFid)
            continue;

        VertexVelocity* VV = static_cast<VertexVelocity*>(optimizer.vertex(maxKFid+(pKFi->mnId)+1));
        Eigen::Vector3d Vw = VV->estimate();
        pKFi->SetVelocity(Converter::toCvMat(Vw));

        if (cv::norm(pKFi->GetGyroBias()-cvbg)>0.01)
        {
            pKFi->SetNewBias(b);
            if (pKFi->mpImuPreintegrated)
                pKFi->mpImuPreintegrated->Reintegrate();
        }
        else
            pKFi->SetNewBias(b);
    }
}


void Optimizer::InertialOptimization(Map *pMap, Eigen::Matrix3d &Rwg, double &scale)
{
    int its = 10;
    long unsigned int maxKFid = pMap->GetMaxKFid();
    const vector<KeyFrame*> vpKFs = pMap->GetAllKeyFrames();

    // Setup optimizer
    g2o::SparseOptimizer optimizer;
    g2o::BlockSolverX::LinearSolverType * linearSolver;

    linearSolver = new g2o::LinearSolverEigen<g2o::BlockSolverX::PoseMatrixType>();

    g2o::BlockSolverX * solver_ptr = new g2o::BlockSolverX(linearSolver);

    g2o::OptimizationAlgorithmGaussNewton* solver = new g2o::OptimizationAlgorithmGaussNewton(solver_ptr);
    optimizer.setAlgorithm(solver);

    // Set KeyFrame vertices (all variables are fixed)
    for(size_t i=0; i<vpKFs.size(); i++)
    {
        KeyFrame* pKFi = vpKFs[i];
        if(pKFi->mnId>maxKFid)
            continue;
        VertexPose * VP = new VertexPose(pKFi);
        VP->setId(pKFi->mnId);
        VP->setFixed(true);
        optimizer.addVertex(VP);

        VertexVelocity* VV = new VertexVelocity(pKFi);
        VV->setId(maxKFid+1+(pKFi->mnId));
        VV->setFixed(true);
        optimizer.addVertex(VV);

        // Vertex of fixed biases
        VertexGyroBias* VG = new VertexGyroBias(vpKFs.front());
        VG->setId(2*(maxKFid+1)+(pKFi->mnId));
        VG->setFixed(true);
        optimizer.addVertex(VG);
        VertexAccBias* VA = new VertexAccBias(vpKFs.front());
        VA->setId(3*(maxKFid+1)+(pKFi->mnId));
        VA->setFixed(true);
        optimizer.addVertex(VA);
    }

    // Gravity and scale
    VertexGDir* VGDir = new VertexGDir(Rwg);
    VGDir->setId(4*(maxKFid+1));
    VGDir->setFixed(false);
    optimizer.addVertex(VGDir);
    VertexScale* VS = new VertexScale(scale);
    VS->setId(4*(maxKFid+1)+1);
    VS->setFixed(false);
    optimizer.addVertex(VS);

    // Graph edges
    for(size_t i=0;i<vpKFs.size();i++)
    {
        KeyFrame* pKFi = vpKFs[i];

        if(pKFi->mPrevKF && pKFi->mnId<=maxKFid)
        {
            if(pKFi->isBad() || pKFi->mPrevKF->mnId>maxKFid)
                continue;

            g2o::HyperGraph::Vertex* VP1 = optimizer.vertex(pKFi->mPrevKF->mnId);
            g2o::HyperGraph::Vertex* VV1 = optimizer.vertex((maxKFid+1)+pKFi->mPrevKF->mnId);
            g2o::HyperGraph::Vertex* VP2 =  optimizer.vertex(pKFi->mnId);
            g2o::HyperGraph::Vertex* VV2 = optimizer.vertex((maxKFid+1)+pKFi->mnId);
            g2o::HyperGraph::Vertex* VG = optimizer.vertex(2*(maxKFid+1)+pKFi->mPrevKF->mnId);
            g2o::HyperGraph::Vertex* VA = optimizer.vertex(3*(maxKFid+1)+pKFi->mPrevKF->mnId);
            g2o::HyperGraph::Vertex* VGDir = optimizer.vertex(4*(maxKFid+1));
            g2o::HyperGraph::Vertex* VS = optimizer.vertex(4*(maxKFid+1)+1);
            if(!VP1 || !VV1 || !VG || !VA || !VP2 || !VV2 || !VGDir || !VS)
            {
                Verbose::PrintMess("Error" + to_string(VP1->id()) + ", " + to_string(VV1->id()) + ", " + to_string(VG->id()) + ", " + to_string(VA->id()) + ", " + to_string(VP2->id()) + ", " + to_string(VV2->id()) +  ", " + to_string(VGDir->id()) + ", " + to_string(VS->id()), Verbose::VERBOSITY_NORMAL);

                continue;
            }
            EdgeInertialGS* ei = new EdgeInertialGS(pKFi->mpImuPreintegrated);
            ei->setVertex(0,dynamic_cast<g2o::OptimizableGraph::Vertex*>(VP1));
            ei->setVertex(1,dynamic_cast<g2o::OptimizableGraph::Vertex*>(VV1));
            ei->setVertex(2,dynamic_cast<g2o::OptimizableGraph::Vertex*>(VG));
            ei->setVertex(3,dynamic_cast<g2o::OptimizableGraph::Vertex*>(VA));
            ei->setVertex(4,dynamic_cast<g2o::OptimizableGraph::Vertex*>(VP2));
            ei->setVertex(5,dynamic_cast<g2o::OptimizableGraph::Vertex*>(VV2));
            ei->setVertex(6,dynamic_cast<g2o::OptimizableGraph::Vertex*>(VGDir));
            ei->setVertex(7,dynamic_cast<g2o::OptimizableGraph::Vertex*>(VS));

            optimizer.addEdge(ei);
        }
    }

    // Compute error for different scales
    optimizer.setVerbose(false);
    optimizer.initializeOptimization();
    optimizer.optimize(its);

    // Recover optimized data
    scale = VS->estimate();
    Rwg = VGDir->estimate().Rwg;
}


void Optimizer::MergeBundleAdjustmentVisual(KeyFrame* pCurrentKF, vector<KeyFrame*> vpWeldingKFs, vector<KeyFrame*> vpFixedKFs, bool *pbStopFlag)
{
    vector<MapPoint*> vpMPs;

    g2o::SparseOptimizer optimizer;
    g2o::BlockSolver_6_3::LinearSolverType * linearSolver;

    linearSolver = new g2o::LinearSolverEigen<g2o::BlockSolver_6_3::PoseMatrixType>();

    g2o::BlockSolver_6_3 * solver_ptr = new g2o::BlockSolver_6_3(linearSolver);

    g2o::OptimizationAlgorithmLevenberg* solver = new g2o::OptimizationAlgorithmLevenberg(solver_ptr);
    optimizer.setAlgorithm(solver);

    if(pbStopFlag)
        optimizer.setForceStopFlag(pbStopFlag);

    long unsigned int maxKFid = 0;
    set<KeyFrame*> spKeyFrameBA;

    // Set not fixed KeyFrame vertices
    for(KeyFrame* pKFi : vpWeldingKFs)
    {
        if(pKFi->isBad())
            continue;

        pKFi->mnBALocalForKF = pCurrentKF->mnId;

        g2o::VertexSE3Expmap * vSE3 = new g2o::VertexSE3Expmap();
        vSE3->setEstimate(Converter::toSE3Quat(pKFi->GetPose()));
        vSE3->setId(pKFi->mnId);
        vSE3->setFixed(false);
        optimizer.addVertex(vSE3);
        if(pKFi->mnId>maxKFid)
            maxKFid=pKFi->mnId;

        set<MapPoint*> spViewMPs = pKFi->GetMapPoints();
        for(MapPoint* pMPi : spViewMPs)
        {
            if(pMPi)
                if(!pMPi->isBad())
                    if(pMPi->mnBALocalForKF!=pCurrentKF->mnId)
                    {
                        vpMPs.push_back(pMPi);
                        pMPi->mnBALocalForKF=pCurrentKF->mnId;
                    }
        }

        spKeyFrameBA.insert(pKFi);
    }

    // Set fixed KeyFrame vertices
    for(KeyFrame* pKFi : vpFixedKFs)
    {
        if(pKFi->isBad())
            continue;

        pKFi->mnBALocalForKF = pCurrentKF->mnId;

        g2o::VertexSE3Expmap * vSE3 = new g2o::VertexSE3Expmap();
        vSE3->setEstimate(Converter::toSE3Quat(pKFi->GetPose()));
        vSE3->setId(pKFi->mnId);
        vSE3->setFixed(true);
        optimizer.addVertex(vSE3);
        if(pKFi->mnId>maxKFid)
            maxKFid=pKFi->mnId;

        set<MapPoint*> spViewMPs = pKFi->GetMapPoints();
        for(MapPoint* pMPi : spViewMPs)
        {
            if(pMPi)
                if(!pMPi->isBad())
                    if(pMPi->mnBALocalForKF!=pCurrentKF->mnId)
                    {
                        vpMPs.push_back(pMPi);
                        pMPi->mnBALocalForKF=pCurrentKF->mnId;
                    }
        }

        spKeyFrameBA.insert(pKFi);
    }


    const int nExpectedSize = (vpWeldingKFs.size()+vpFixedKFs.size())*vpMPs.size();

    vector<g2o::EdgeSE3ProjectXYZ*> vpEdgesMono;
    vpEdgesMono.reserve(nExpectedSize);

    vector<KeyFrame*> vpEdgeKFMono;
    vpEdgeKFMono.reserve(nExpectedSize);

    vector<MapPoint*> vpMapPointEdgeMono;
    vpMapPointEdgeMono.reserve(nExpectedSize);

    vector<g2o::EdgeStereoSE3ProjectXYZ*> vpEdgesStereo;
    vpEdgesStereo.reserve(nExpectedSize);

    vector<KeyFrame*> vpEdgeKFStereo;
    vpEdgeKFStereo.reserve(nExpectedSize);

    vector<MapPoint*> vpMapPointEdgeStereo;
    vpMapPointEdgeStereo.reserve(nExpectedSize);

    const float thHuber2D = sqrt(5.99);
    const float thHuber3D = sqrt(7.815);

    // Set MapPoint vertices
    for(unsigned int i=0; i < vpMPs.size(); ++i)
    {
        MapPoint* pMPi = vpMPs[i];
        if(pMPi->isBad())
            continue;

        g2o::VertexSBAPointXYZ* vPoint = new g2o::VertexSBAPointXYZ();
        vPoint->setEstimate(Converter::toVector3d(pMPi->GetWorldPos()));
        const int id = pMPi->mnId+maxKFid+1;
        vPoint->setId(id);
        vPoint->setMarginalized(true);
        optimizer.addVertex(vPoint);


        const map<KeyFrame*,tuple<int,int>> observations = pMPi->GetObservations();
        int nEdges = 0;
        //SET EDGES
        for(map<KeyFrame*,tuple<int,int>>::const_iterator mit=observations.begin(); mit!=observations.end(); mit++)
        {

            KeyFrame* pKF = mit->first;
            if(spKeyFrameBA.find(pKF) == spKeyFrameBA.end() || pKF->isBad() || pKF->mnId>maxKFid || pKF->mnBALocalForKF != pCurrentKF->mnId || !pKF->GetMapPoint(get<0>(mit->second)))
                continue;

            nEdges++;

            const cv::KeyPoint &kpUn = pKF->mvKeysUn[get<0>(mit->second)];

            if(pKF->mvuRight[get<0>(mit->second)]<0) //Monocular
            {
                Eigen::Matrix<double,2,1> obs;
                obs << kpUn.pt.x, kpUn.pt.y;

                g2o::EdgeSE3ProjectXYZ* e = new g2o::EdgeSE3ProjectXYZ();


                e->setVertex(0, dynamic_cast<g2o::OptimizableGraph::Vertex*>(optimizer.vertex(id)));
                e->setVertex(1, dynamic_cast<g2o::OptimizableGraph::Vertex*>(optimizer.vertex(pKF->mnId)));
                e->setMeasurement(obs);
                const float &invSigma2 = pKF->mvInvLevelSigma2[kpUn.octave];
                e->setInformation(Eigen::Matrix2d::Identity()*invSigma2);

                g2o::RobustKernelHuber* rk = new g2o::RobustKernelHuber;
                e->setRobustKernel(rk);
                rk->setDelta(thHuber2D);

                e->fx = pKF->fx;
                e->fy = pKF->fy;
                e->cx = pKF->cx;
                e->cy = pKF->cy;

                optimizer.addEdge(e);

                vpEdgesMono.push_back(e);
                vpEdgeKFMono.push_back(pKF);
                vpMapPointEdgeMono.push_back(pMPi);
            }
            else // RGBD or Stereo
            {
                Eigen::Matrix<double,3,1> obs;
                const float kp_ur = pKF->mvuRight[get<0>(mit->second)];
                obs << kpUn.pt.x, kpUn.pt.y, kp_ur;

                g2o::EdgeStereoSE3ProjectXYZ* e = new g2o::EdgeStereoSE3ProjectXYZ();

                e->setVertex(0, dynamic_cast<g2o::OptimizableGraph::Vertex*>(optimizer.vertex(id)));
                e->setVertex(1, dynamic_cast<g2o::OptimizableGraph::Vertex*>(optimizer.vertex(pKF->mnId)));
                e->setMeasurement(obs);
                const float &invSigma2 = pKF->mvInvLevelSigma2[kpUn.octave];
                Eigen::Matrix3d Info = Eigen::Matrix3d::Identity()*invSigma2;
                e->setInformation(Info);

                g2o::RobustKernelHuber* rk = new g2o::RobustKernelHuber;
                e->setRobustKernel(rk);
                rk->setDelta(thHuber3D);

                e->fx = pKF->fx;
                e->fy = pKF->fy;
                e->cx = pKF->cx;
                e->cy = pKF->cy;
                e->bf = pKF->mbf;

                optimizer.addEdge(e);

                vpEdgesStereo.push_back(e);
                vpEdgeKFStereo.push_back(pKF);
                vpMapPointEdgeStereo.push_back(pMPi);
            }
        }
    }

    if(pbStopFlag)
        if(*pbStopFlag)
            return;

    optimizer.initializeOptimization();
    optimizer.optimize(5);

    bool bDoMore= true;

    if(pbStopFlag)
        if(*pbStopFlag)
            bDoMore = false;

    if(bDoMore)
    {

        // Check inlier observations
        for(size_t i=0, iend=vpEdgesMono.size(); i<iend;i++)
        {
            g2o::EdgeSE3ProjectXYZ* e = vpEdgesMono[i];
            MapPoint* pMP = vpMapPointEdgeMono[i];

            if(pMP->isBad())
                continue;

            if(e->chi2()>5.991 || !e->isDepthPositive())
            {
                e->setLevel(1);
            }

            e->setRobustKernel(0);
        }

        for(size_t i=0, iend=vpEdgesStereo.size(); i<iend;i++)
        {
            g2o::EdgeStereoSE3ProjectXYZ* e = vpEdgesStereo[i];
            MapPoint* pMP = vpMapPointEdgeStereo[i];

            if(pMP->isBad())
                continue;

            if(e->chi2()>7.815 || !e->isDepthPositive())
            {
                e->setLevel(1);
            }

            e->setRobustKernel(0);
        }

    // Optimize again without the outliers

    optimizer.initializeOptimization(0);
    optimizer.optimize(10);

    }

    vector<pair<KeyFrame*,MapPoint*> > vToErase;
    vToErase.reserve(vpEdgesMono.size()+vpEdgesStereo.size());

    // Check inlier observations
    for(size_t i=0, iend=vpEdgesMono.size(); i<iend;i++)
    {
        g2o::EdgeSE3ProjectXYZ* e = vpEdgesMono[i];
        MapPoint* pMP = vpMapPointEdgeMono[i];

        if(pMP->isBad())
            continue;

        if(e->chi2()>5.991 || !e->isDepthPositive())
        {
            KeyFrame* pKFi = vpEdgeKFMono[i];
            vToErase.push_back(make_pair(pKFi,pMP));
        }
    }

    for(size_t i=0, iend=vpEdgesStereo.size(); i<iend;i++)
    {
        g2o::EdgeStereoSE3ProjectXYZ* e = vpEdgesStereo[i];
        MapPoint* pMP = vpMapPointEdgeStereo[i];

        if(pMP->isBad())
            continue;

        if(e->chi2()>7.815 || !e->isDepthPositive())
        {
            KeyFrame* pKFi = vpEdgeKFStereo[i];
            vToErase.push_back(make_pair(pKFi,pMP));
        }
    }

    // Get Map Mutex
    unique_lock<mutex> lock(pCurrentKF->GetMap()->mMutexMapUpdate);

    if(!vToErase.empty())
    {
        for(size_t i=0;i<vToErase.size();i++)
        {
            KeyFrame* pKFi = vToErase[i].first;
            MapPoint* pMPi = vToErase[i].second;
            pKFi->EraseMapPointMatch(pMPi);
            pMPi->EraseObservation(pKFi);
        }
    }

    // Recover optimized data

    //Keyframes
    for(KeyFrame* pKFi : vpWeldingKFs)
    {
        if(pKFi->isBad())
            continue;

        g2o::VertexSE3Expmap* vSE3 = static_cast<g2o::VertexSE3Expmap*>(optimizer.vertex(pKFi->mnId));
        g2o::SE3Quat SE3quat = vSE3->estimate();
        pKFi->SetPose(Converter::toCvMat(SE3quat));

    }

    //Points
    for(MapPoint* pMPi : vpMPs)
    {
        if(pMPi->isBad())
            continue;

        g2o::VertexSBAPointXYZ* vPoint = static_cast<g2o::VertexSBAPointXYZ*>(optimizer.vertex(pMPi->mnId+maxKFid+1));
        pMPi->SetWorldPos(Converter::toCvMat(vPoint->estimate()));
        pMPi->UpdateNormalAndDepth();

    }
}

void Optimizer::LocalBundleAdjustment(KeyFrame* pMainKF,vector<KeyFrame*> vpAdjustKF, vector<KeyFrame*> vpFixedKF, bool *pbStopFlag)
{
    bool bShowImages = false;

    vector<MapPoint*> vpMPs;

    g2o::SparseOptimizer optimizer;
    g2o::BlockSolver_6_3::LinearSolverType * linearSolver;

    linearSolver = new g2o::LinearSolverEigen<g2o::BlockSolver_6_3::PoseMatrixType>();

    g2o::BlockSolver_6_3 * solver_ptr = new g2o::BlockSolver_6_3(linearSolver);

    g2o::OptimizationAlgorithmLevenberg* solver = new g2o::OptimizationAlgorithmLevenberg(solver_ptr);
    optimizer.setAlgorithm(solver);

    optimizer.setVerbose(false);

    if(pbStopFlag)
        optimizer.setForceStopFlag(pbStopFlag);

    long unsigned int maxKFid = 0;
    set<KeyFrame*> spKeyFrameBA;

    Map* pCurrentMap = pMainKF->GetMap();

    // Set fixed KeyFrame vertices
    for(KeyFrame* pKFi : vpFixedKF)
    {
        if(pKFi->isBad() || pKFi->GetMap() != pCurrentMap)
        {
            Verbose::PrintMess("ERROR LBA: KF is bad or is not in the current map", Verbose::VERBOSITY_NORMAL);
            continue;
        }

        pKFi->mnBALocalForMerge = pMainKF->mnId;

        g2o::VertexSE3Expmap * vSE3 = new g2o::VertexSE3Expmap();
        vSE3->setEstimate(Converter::toSE3Quat(pKFi->GetPose()));
        vSE3->setId(pKFi->mnId);
        vSE3->setFixed(true);
        optimizer.addVertex(vSE3);
        if(pKFi->mnId>maxKFid)
            maxKFid=pKFi->mnId;

        set<MapPoint*> spViewMPs = pKFi->GetMapPoints();
        for(MapPoint* pMPi : spViewMPs)
        {
            if(pMPi)
                if(!pMPi->isBad() && pMPi->GetMap() == pCurrentMap)

                    if(pMPi->mnBALocalForMerge!=pMainKF->mnId)
                    {
                        vpMPs.push_back(pMPi);
                        pMPi->mnBALocalForMerge=pMainKF->mnId;
                    }
        }

        spKeyFrameBA.insert(pKFi);
    }

    // Set non fixed Keyframe vertices
    set<KeyFrame*> spAdjustKF(vpAdjustKF.begin(), vpAdjustKF.end());
    for(KeyFrame* pKFi : vpAdjustKF)
    {
        if(pKFi->isBad() || pKFi->GetMap() != pCurrentMap)
            continue;

        pKFi->mnBALocalForKF = pMainKF->mnId;

        g2o::VertexSE3Expmap * vSE3 = new g2o::VertexSE3Expmap();
        vSE3->setEstimate(Converter::toSE3Quat(pKFi->GetPose()));
        vSE3->setId(pKFi->mnId);
        optimizer.addVertex(vSE3);
        if(pKFi->mnId>maxKFid)
            maxKFid=pKFi->mnId;

        set<MapPoint*> spViewMPs = pKFi->GetMapPoints();
        for(MapPoint* pMPi : spViewMPs)
        {
            if(pMPi)
            {
                if(!pMPi->isBad() && pMPi->GetMap() == pCurrentMap)
                {
                    if(pMPi->mnBALocalForMerge != pMainKF->mnId)
                    {
                        vpMPs.push_back(pMPi);
                        pMPi->mnBALocalForMerge = pMainKF->mnId;
                    }
                }
            }
        }

        spKeyFrameBA.insert(pKFi);
    }

    const int nExpectedSize = (vpAdjustKF.size()+vpFixedKF.size())*vpMPs.size();

    vector<ORB_SLAM3::EdgeSE3ProjectXYZ*> vpEdgesMono;
    vpEdgesMono.reserve(nExpectedSize);

    vector<KeyFrame*> vpEdgeKFMono;
    vpEdgeKFMono.reserve(nExpectedSize);

    vector<MapPoint*> vpMapPointEdgeMono;
    vpMapPointEdgeMono.reserve(nExpectedSize);

    vector<g2o::EdgeStereoSE3ProjectXYZ*> vpEdgesStereo;
    vpEdgesStereo.reserve(nExpectedSize);

    vector<KeyFrame*> vpEdgeKFStereo;
    vpEdgeKFStereo.reserve(nExpectedSize);

    vector<MapPoint*> vpMapPointEdgeStereo;
    vpMapPointEdgeStereo.reserve(nExpectedSize);

    const float thHuber2D = sqrt(5.99);
    const float thHuber3D = sqrt(7.815);

    // Set MapPoint vertices
    map<KeyFrame*, int> mpObsKFs;
    map<KeyFrame*, int> mpObsFinalKFs;
    map<MapPoint*, int> mpObsMPs;
    for(unsigned int i=0; i < vpMPs.size(); ++i)
    {
        MapPoint* pMPi = vpMPs[i];
        if(pMPi->isBad())
            continue;

        g2o::VertexSBAPointXYZ* vPoint = new g2o::VertexSBAPointXYZ();
        vPoint->setEstimate(Converter::toVector3d(pMPi->GetWorldPos()));
        const int id = pMPi->mnId+maxKFid+1;
        vPoint->setId(id);
        vPoint->setMarginalized(true);
        optimizer.addVertex(vPoint);


        const map<KeyFrame*,tuple<int,int>> observations = pMPi->GetObservations();
        int nEdges = 0;
        //SET EDGES
        for(map<KeyFrame*,tuple<int,int>>::const_iterator mit=observations.begin(); mit!=observations.end(); mit++)
        {

            KeyFrame* pKF = mit->first;
            if(pKF->isBad() || pKF->mnId>maxKFid || pKF->mnBALocalForMerge != pMainKF->mnId || !pKF->GetMapPoint(get<0>(mit->second)))
                continue;

            nEdges++;

            const cv::KeyPoint &kpUn = pKF->mvKeysUn[get<0>(mit->second)];

            if(pKF->mvuRight[get<0>(mit->second)]<0) //Monocular
            {
                mpObsMPs[pMPi]++;
                Eigen::Matrix<double,2,1> obs;
                obs << kpUn.pt.x, kpUn.pt.y;

                ORB_SLAM3::EdgeSE3ProjectXYZ* e = new ORB_SLAM3::EdgeSE3ProjectXYZ();


                e->setVertex(0, dynamic_cast<g2o::OptimizableGraph::Vertex*>(optimizer.vertex(id)));
                e->setVertex(1, dynamic_cast<g2o::OptimizableGraph::Vertex*>(optimizer.vertex(pKF->mnId)));
                e->setMeasurement(obs);
                const float &invSigma2 = pKF->mvInvLevelSigma2[kpUn.octave];
                e->setInformation(Eigen::Matrix2d::Identity()*invSigma2);

                g2o::RobustKernelHuber* rk = new g2o::RobustKernelHuber;
                e->setRobustKernel(rk);
                rk->setDelta(thHuber2D);

                e->pCamera = pKF->mpCamera;

                optimizer.addEdge(e);

                vpEdgesMono.push_back(e);
                vpEdgeKFMono.push_back(pKF);
                vpMapPointEdgeMono.push_back(pMPi);

                mpObsKFs[pKF]++;
            }
            else // RGBD or Stereo
            {
                mpObsMPs[pMPi]+=2;
                Eigen::Matrix<double,3,1> obs;
                const float kp_ur = pKF->mvuRight[get<0>(mit->second)];
                obs << kpUn.pt.x, kpUn.pt.y, kp_ur;

                g2o::EdgeStereoSE3ProjectXYZ* e = new g2o::EdgeStereoSE3ProjectXYZ();

                e->setVertex(0, dynamic_cast<g2o::OptimizableGraph::Vertex*>(optimizer.vertex(id)));
                e->setVertex(1, dynamic_cast<g2o::OptimizableGraph::Vertex*>(optimizer.vertex(pKF->mnId)));
                e->setMeasurement(obs);
                const float &invSigma2 = pKF->mvInvLevelSigma2[kpUn.octave];
                Eigen::Matrix3d Info = Eigen::Matrix3d::Identity()*invSigma2;
                e->setInformation(Info);

                g2o::RobustKernelHuber* rk = new g2o::RobustKernelHuber;
                e->setRobustKernel(rk);
                rk->setDelta(thHuber3D);

                e->fx = pKF->fx;
                e->fy = pKF->fy;
                e->cx = pKF->cx;
                e->cy = pKF->cy;
                e->bf = pKF->mbf;

                optimizer.addEdge(e);

                vpEdgesStereo.push_back(e);
                vpEdgeKFStereo.push_back(pKF);
                vpMapPointEdgeStereo.push_back(pMPi);

                mpObsKFs[pKF]++;
            }
        }
    }

    map<int, int> mStatsObs;
    for(map<MapPoint*, int>::iterator it = mpObsMPs.begin(); it != mpObsMPs.end(); ++it)
    {
        MapPoint* pMPi = it->first;
        int numObs = it->second;

        mStatsObs[numObs]++;

    }

    if(pbStopFlag)
        if(*pbStopFlag)
            return;

    optimizer.initializeOptimization();
    optimizer.optimize(5);

    bool bDoMore= true;

    if(pbStopFlag)
        if(*pbStopFlag)
            bDoMore = false;

    map<unsigned long int, int> mWrongObsKF;
    if(bDoMore)
    {

        // Check inlier observations
        int badMonoMP = 0, badStereoMP = 0;
        for(size_t i=0, iend=vpEdgesMono.size(); i<iend;i++)
        {
            ORB_SLAM3::EdgeSE3ProjectXYZ* e = vpEdgesMono[i];
            MapPoint* pMP = vpMapPointEdgeMono[i];

            if(pMP->isBad())
                continue;

            if(e->chi2()>5.991 || !e->isDepthPositive())
            {
                e->setLevel(1);
                badMonoMP++;
            }

            e->setRobustKernel(0);
        }

        for(size_t i=0, iend=vpEdgesStereo.size(); i<iend;i++)
        {
            g2o::EdgeStereoSE3ProjectXYZ* e = vpEdgesStereo[i];
            MapPoint* pMP = vpMapPointEdgeStereo[i];

            if(pMP->isBad())
                continue;

            if(e->chi2()>7.815 || !e->isDepthPositive())
            {
                e->setLevel(1);
                badStereoMP++;
            }

            e->setRobustKernel(0);
        }
        Verbose::PrintMess("LBA: First optimization, there are " + to_string(badMonoMP) + " monocular and " + to_string(badStereoMP) + " sterero bad edges", Verbose::VERBOSITY_DEBUG);

        // Optimize again without the outliers

        optimizer.initializeOptimization(0);
        optimizer.optimize(10);

    }

    vector<pair<KeyFrame*,MapPoint*> > vToErase;
    vToErase.reserve(vpEdgesMono.size()+vpEdgesStereo.size());
    set<MapPoint*> spErasedMPs;
    set<KeyFrame*> spErasedKFs;

    // Check inlier observations
    int badMonoMP = 0, badStereoMP = 0;
    for(size_t i=0, iend=vpEdgesMono.size(); i<iend;i++)
    {
        ORB_SLAM3::EdgeSE3ProjectXYZ* e = vpEdgesMono[i];
        MapPoint* pMP = vpMapPointEdgeMono[i];

        if(pMP->isBad())
            continue;

        if(e->chi2()>5.991 || !e->isDepthPositive())
        {
            KeyFrame* pKFi = vpEdgeKFMono[i];
            vToErase.push_back(make_pair(pKFi,pMP));
            mWrongObsKF[pKFi->mnId]++;
            badMonoMP++;

            spErasedMPs.insert(pMP);
            spErasedKFs.insert(pKFi);
        }
    }

    for(size_t i=0, iend=vpEdgesStereo.size(); i<iend;i++)
    {
        g2o::EdgeStereoSE3ProjectXYZ* e = vpEdgesStereo[i];
        MapPoint* pMP = vpMapPointEdgeStereo[i];

        if(pMP->isBad())
            continue;

        if(e->chi2()>7.815 || !e->isDepthPositive())
        {
            KeyFrame* pKFi = vpEdgeKFStereo[i];
            vToErase.push_back(make_pair(pKFi,pMP));
            mWrongObsKF[pKFi->mnId]++;
            badStereoMP++;

            spErasedMPs.insert(pMP);
            spErasedKFs.insert(pKFi);
        }
    }
    Verbose::PrintMess("LBA: Second optimization, there are " + to_string(badMonoMP) + " monocular and " + to_string(badStereoMP) + " sterero bad edges", Verbose::VERBOSITY_DEBUG);

    // Get Map Mutex
    unique_lock<mutex> lock(pMainKF->GetMap()->mMutexMapUpdate);

    if(!vToErase.empty())
    {
        map<KeyFrame*, int> mpMPs_in_KF;
        for(KeyFrame* pKFi : spErasedKFs)
        {
            int num_MPs = pKFi->GetMapPoints().size();
            mpMPs_in_KF[pKFi] = num_MPs;
        }

        Verbose::PrintMess("LBA: There are " + to_string(vToErase.size()) + " observations whose will be deleted from the map", Verbose::VERBOSITY_DEBUG);
        for(size_t i=0;i<vToErase.size();i++)
        {
            KeyFrame* pKFi = vToErase[i].first;
            MapPoint* pMPi = vToErase[i].second;
            pKFi->EraseMapPointMatch(pMPi);
            pMPi->EraseObservation(pKFi);
        }

        Verbose::PrintMess("LBA: " + to_string(spErasedMPs.size()) + " MPs had deleted observations", Verbose::VERBOSITY_DEBUG);
        Verbose::PrintMess("LBA: Current map is " + to_string(pMainKF->GetMap()->GetId()), Verbose::VERBOSITY_DEBUG);
        int numErasedMP = 0;
        for(MapPoint* pMPi : spErasedMPs)
        {
            if(pMPi->isBad())
            {
                Verbose::PrintMess("LBA: MP " + to_string(pMPi->mnId) + " has lost almost all the observations, its origin map is " + to_string(pMPi->mnOriginMapId), Verbose::VERBOSITY_DEBUG);
                numErasedMP++;
            }
        }
        Verbose::PrintMess("LBA: " + to_string(numErasedMP) + " MPs had deleted from the map", Verbose::VERBOSITY_DEBUG);

        for(KeyFrame* pKFi : spErasedKFs)
        {
            int num_MPs = pKFi->GetMapPoints().size();
            int num_init_MPs = mpMPs_in_KF[pKFi];
            Verbose::PrintMess("LBA: Initially KF " + to_string(pKFi->mnId) + " had " + to_string(num_init_MPs) + ", at the end has " + to_string(num_MPs), Verbose::VERBOSITY_DEBUG);
        }
    }
    for(unsigned int i=0; i < vpMPs.size(); ++i)
    {
        MapPoint* pMPi = vpMPs[i];
        if(pMPi->isBad())
            continue;

        const map<KeyFrame*,tuple<int,int>> observations = pMPi->GetObservations();
        for(map<KeyFrame*,tuple<int,int>>::const_iterator mit=observations.begin(); mit!=observations.end(); mit++)
        {

            KeyFrame* pKF = mit->first;
            if(pKF->isBad() || pKF->mnId>maxKFid || pKF->mnBALocalForKF != pMainKF->mnId || !pKF->GetMapPoint(get<0>(mit->second)))
                continue;

            const cv::KeyPoint &kpUn = pKF->mvKeysUn[get<0>(mit->second)];

            if(pKF->mvuRight[get<0>(mit->second)]<0) //Monocular
            {
                mpObsFinalKFs[pKF]++;
            }
            else // RGBD or Stereo
            {

                mpObsFinalKFs[pKF]++;
            }
        }
    }

    // Recover optimized data

    //Keyframes
    for(KeyFrame* pKFi : vpAdjustKF)
    {
        if(pKFi->isBad())
            continue;

        g2o::VertexSE3Expmap* vSE3 = static_cast<g2o::VertexSE3Expmap*>(optimizer.vertex(pKFi->mnId));
        g2o::SE3Quat SE3quat = vSE3->estimate();
        cv::Mat Tiw = Converter::toCvMat(SE3quat);

        int numMonoBadPoints = 0, numMonoOptPoints = 0;
        int numStereoBadPoints = 0, numStereoOptPoints = 0;
        vector<MapPoint*> vpMonoMPsOpt, vpStereoMPsOpt;
        vector<MapPoint*> vpMonoMPsBad, vpStereoMPsBad;

        for(size_t i=0, iend=vpEdgesMono.size(); i<iend;i++)
        {
            ORB_SLAM3::EdgeSE3ProjectXYZ* e = vpEdgesMono[i];
            MapPoint* pMP = vpMapPointEdgeMono[i];
            KeyFrame* pKFedge = vpEdgeKFMono[i];

            if(pKFi != pKFedge)
            {
                continue;
            }

            if(pMP->isBad())
                continue;

            if(e->chi2()>5.991 || !e->isDepthPositive())
            {
                numMonoBadPoints++;
                vpMonoMPsBad.push_back(pMP);

            }
            else
            {
                numMonoOptPoints++;
                vpMonoMPsOpt.push_back(pMP);
            }

        }

        for(size_t i=0, iend=vpEdgesStereo.size(); i<iend;i++)
        {
            g2o::EdgeStereoSE3ProjectXYZ* e = vpEdgesStereo[i];
            MapPoint* pMP = vpMapPointEdgeStereo[i];
            KeyFrame* pKFedge = vpEdgeKFMono[i];

            if(pKFi != pKFedge)
            {
                continue;
            }

            if(pMP->isBad())
                continue;

            if(e->chi2()>7.815 || !e->isDepthPositive())
            {
                numStereoBadPoints++;
                vpStereoMPsBad.push_back(pMP);
            }
            else
            {
                numStereoOptPoints++;
                vpStereoMPsOpt.push_back(pMP);
            }
        }


        if(numMonoOptPoints + numStereoOptPoints < 50)
        {
            Verbose::PrintMess("LBA ERROR: KF " + to_string(pKFi->mnId) + " has only " + to_string(numMonoOptPoints) + " monocular and " + to_string(numStereoOptPoints) + " stereo points", Verbose::VERBOSITY_DEBUG);
        }
<<<<<<< HEAD
        if(dist > 1.0)
        {
            if(bShowImages)
            {
                string strNameFile = pKFi->mNameFile;
                cv::Mat imLeft = cv::imread(strNameFile, cv::IMREAD_UNCHANGED);

                cv::cvtColor(imLeft, imLeft, cv::COLOR_GRAY2BGR);

                int numPointsMono = 0, numPointsStereo = 0;
                int numPointsMonoBad = 0, numPointsStereoBad = 0;
                for(int i=0; i<vpMonoMPsOpt.size(); ++i)
                {
                    if(!vpMonoMPsOpt[i] || vpMonoMPsOpt[i]->isBad())
                    {
                        continue;
                    }
                    int index = get<0>(vpMonoMPsOpt[i]->GetIndexInKeyFrame(pKFi));
                    if(index < 0)
                    {
                        //cout << "LBA ERROR: KF has a monocular observation which is not recognized by the MP" << endl;
                        //cout << "LBA: KF " << pKFi->mnId << " and MP " << vpMonoMPsOpt[i]->mnId << " with index " << endl;
                        continue;
                    }

                    //string strNumOBs = to_string(vpMapPointsKF[i]->Observations());
                    cv::circle(imLeft, pKFi->mvKeys[index].pt, 2, cv::Scalar(255, 0, 0));
                    //cv::putText(imLeft, strNumOBs, pKF->mvKeys[i].pt, CV_FONT_HERSHEY_DUPLEX, 1, cv::Scalar(255, 0, 0));
                    numPointsMono++;
                 }

                 for(int i=0; i<vpStereoMPsOpt.size(); ++i)
                 {
                     if(!vpStereoMPsOpt[i] || vpStereoMPsOpt[i]->isBad())
                     {
                         continue;
                     }
                     int index = get<0>(vpStereoMPsOpt[i]->GetIndexInKeyFrame(pKFi));
                     if(index < 0)
                     {
                         //cout << "LBA: KF has a stereo observation which is not recognized by the MP" << endl;
                         //cout << "LBA: KF " << pKFi->mnId << " and MP " << vpStereoMPsOpt[i]->mnId << endl;
                         continue;
                      }

                      //string strNumOBs = to_string(vpMapPointsKF[i]->Observations());
                      cv::circle(imLeft, pKFi->mvKeys[index].pt, 2, cv::Scalar(0, 255, 0));
                      //cv::putText(imLeft, strNumOBs, pKF->mvKeys[i].pt, CV_FONT_HERSHEY_DUPLEX, 1, cv::Scalar(255, 0, 0));
                      numPointsStereo++;
                 }

                 for(int i=0; i<vpMonoMPsBad.size(); ++i)
                 {
                     if(!vpMonoMPsBad[i] || vpMonoMPsBad[i]->isBad())
                     {
                         continue;
                     }
                     int index = get<0>(vpMonoMPsBad[i]->GetIndexInKeyFrame(pKFi));
                     if(index < 0)
                     {
                         //cout << "LBA ERROR: KF has a monocular observation which is not recognized by the MP" << endl;
                         //cout << "LBA: KF " << pKFi->mnId << " and MP " << vpMonoMPsOpt[i]->mnId << " with index " << endl;
                         continue;
                     }

                    //string strNumOBs = to_string(vpMapPointsKF[i]->Observations());
                    cv::circle(imLeft, pKFi->mvKeys[index].pt, 2, cv::Scalar(0, 0, 255));
                    //cv::putText(imLeft, strNumOBs, pKF->mvKeys[i].pt, CV_FONT_HERSHEY_DUPLEX, 1, cv::Scalar(255, 0, 0));
                    numPointsMonoBad++;
                }
                for(int i=0; i<vpStereoMPsBad.size(); ++i)
                {
                    if(!vpStereoMPsBad[i] || vpStereoMPsBad[i]->isBad())
                    {
                        continue;
                    }
                    int index = get<0>(vpStereoMPsBad[i]->GetIndexInKeyFrame(pKFi));
                    if(index < 0)
                    {
                        //cout << "LBA: KF has a stereo observation which is not recognized by the MP" << endl;
                        //cout << "LBA: KF " << pKFi->mnId << " and MP " << vpStereoMPsOpt[i]->mnId << endl;
                        continue;
                    }
=======
>>>>>>> 093173ba

        pKFi->SetPose(Tiw);

    }

    //Points
    for(MapPoint* pMPi : vpMPs)
    {
        if(pMPi->isBad())
            continue;

        g2o::VertexSBAPointXYZ* vPoint = static_cast<g2o::VertexSBAPointXYZ*>(optimizer.vertex(pMPi->mnId+maxKFid+1));
        pMPi->SetWorldPos(Converter::toCvMat(vPoint->estimate()));
        pMPi->UpdateNormalAndDepth();

    }
}


void Optimizer::MergeInertialBA(KeyFrame* pCurrKF, KeyFrame* pMergeKF, bool *pbStopFlag, Map *pMap, LoopClosing::KeyFrameAndPose &corrPoses)
{
    const int Nd = 6;
    const unsigned long maxKFid = pCurrKF->mnId;

    vector<KeyFrame*> vpOptimizableKFs;
    vpOptimizableKFs.reserve(2*Nd);

    // For cov KFS, inertial parameters are not optimized
    const int maxCovKF=15;
    vector<KeyFrame*> vpOptimizableCovKFs;
    vpOptimizableCovKFs.reserve(2*maxCovKF);

    // Add sliding window for current KF
    vpOptimizableKFs.push_back(pCurrKF);
    pCurrKF->mnBALocalForKF = pCurrKF->mnId;
    for(int i=1; i<Nd; i++)
    {
        if(vpOptimizableKFs.back()->mPrevKF)
        {
            vpOptimizableKFs.push_back(vpOptimizableKFs.back()->mPrevKF);
            vpOptimizableKFs.back()->mnBALocalForKF = pCurrKF->mnId;
        }
        else
            break;
    }

    list<KeyFrame*> lFixedKeyFrames;
    if(vpOptimizableKFs.back()->mPrevKF)
    {
        vpOptimizableCovKFs.push_back(vpOptimizableKFs.back()->mPrevKF);
        vpOptimizableKFs.back()->mPrevKF->mnBALocalForKF=pCurrKF->mnId;
    }
    else
    {
        vpOptimizableCovKFs.push_back(vpOptimizableKFs.back());
        vpOptimizableKFs.pop_back();
    }

    KeyFrame* pKF0 = vpOptimizableCovKFs.back();
    cv::Mat Twc0 = pKF0->GetPoseInverse();

    // Add temporal neighbours to merge KF (previous and next KFs)
    vpOptimizableKFs.push_back(pMergeKF);
    pMergeKF->mnBALocalForKF = pCurrKF->mnId;

    // Previous KFs
    for(int i=1; i<(Nd/2); i++)
    {
        if(vpOptimizableKFs.back()->mPrevKF)
        {
            vpOptimizableKFs.push_back(vpOptimizableKFs.back()->mPrevKF);
            vpOptimizableKFs.back()->mnBALocalForKF = pCurrKF->mnId;
        }
        else
            break;
    }

    // We fix just once the old map
    if(vpOptimizableKFs.back()->mPrevKF)
    {
        lFixedKeyFrames.push_back(vpOptimizableKFs.back()->mPrevKF);
        vpOptimizableKFs.back()->mPrevKF->mnBAFixedForKF=pCurrKF->mnId;
    }
    else
    {
        vpOptimizableKFs.back()->mnBALocalForKF=0;
        vpOptimizableKFs.back()->mnBAFixedForKF=pCurrKF->mnId;
        lFixedKeyFrames.push_back(vpOptimizableKFs.back());
        vpOptimizableKFs.pop_back();
    }

    // Next KFs
    if(pMergeKF->mNextKF)
    {
        vpOptimizableKFs.push_back(pMergeKF->mNextKF);
        vpOptimizableKFs.back()->mnBALocalForKF = pCurrKF->mnId;
    }

    while(vpOptimizableKFs.size()<(2*Nd))
    {
        if(vpOptimizableKFs.back()->mNextKF)
        {
            vpOptimizableKFs.push_back(vpOptimizableKFs.back()->mNextKF);
            vpOptimizableKFs.back()->mnBALocalForKF = pCurrKF->mnId;
        }
        else
            break;
    }

    int N = vpOptimizableKFs.size();

    // Optimizable points seen by optimizable keyframes
    list<MapPoint*> lLocalMapPoints;
    map<MapPoint*,int> mLocalObs;
    for(int i=0; i<N; i++)
    {
        vector<MapPoint*> vpMPs = vpOptimizableKFs[i]->GetMapPointMatches();
        for(vector<MapPoint*>::iterator vit=vpMPs.begin(), vend=vpMPs.end(); vit!=vend; vit++)
        {
            // Using mnBALocalForKF we avoid redundance here, one MP can not be added several times to lLocalMapPoints
            MapPoint* pMP = *vit;
            if(pMP)
                if(!pMP->isBad())
                    if(pMP->mnBALocalForKF!=pCurrKF->mnId)
                    {
                        mLocalObs[pMP]=1;
                        lLocalMapPoints.push_back(pMP);
                        pMP->mnBALocalForKF=pCurrKF->mnId;
                    }
                    else
                        mLocalObs[pMP]++;
        }
    }

    int i = 0;
    const int min_obs = 10;
    vector<KeyFrame*> vNeighCurr = pCurrKF->GetCovisiblesByWeight(min_obs);
    for(vector<KeyFrame*>::iterator lit=vNeighCurr.begin(), lend=vNeighCurr.end(); lit!=lend; lit++)
    {
        if(i>=maxCovKF)
            break;
        KeyFrame* pKFi = *lit;

        if(pKFi->mnBALocalForKF!=pCurrKF->mnId && pKFi->mnBAFixedForKF!=pCurrKF->mnId) // If optimizable or already included...
        {
            pKFi->mnBALocalForKF=pCurrKF->mnId;
            if(!pKFi->isBad())
            {
                i++;
                vpOptimizableCovKFs.push_back(pKFi);
            }
        }
    }

    i = 0;
    vector<KeyFrame*> vNeighMerge = pMergeKF->GetCovisiblesByWeight(min_obs);
    for(vector<KeyFrame*>::iterator lit=vNeighCurr.begin(), lend=vNeighCurr.end(); lit!=lend; lit++, i++)
    {
        if(i>=maxCovKF)
            break;
        KeyFrame* pKFi = *lit;

        if(pKFi->mnBALocalForKF!=pCurrKF->mnId && pKFi->mnBAFixedForKF!=pCurrKF->mnId) // If optimizable or already included...
        {
            pKFi->mnBALocalForKF=pCurrKF->mnId;
            if(!pKFi->isBad())
            {
                i++;
                vpOptimizableCovKFs.push_back(pKFi);
            }
        }
    }

    g2o::SparseOptimizer optimizer;
    g2o::BlockSolverX::LinearSolverType * linearSolver;
    linearSolver = new g2o::LinearSolverEigen<g2o::BlockSolverX::PoseMatrixType>();

    g2o::BlockSolverX * solver_ptr = new g2o::BlockSolverX(linearSolver);

    g2o::OptimizationAlgorithmLevenberg* solver = new g2o::OptimizationAlgorithmLevenberg(solver_ptr);

    solver->setUserLambdaInit(1e3);

    optimizer.setAlgorithm(solver);
    optimizer.setVerbose(false);

    // Set Local KeyFrame vertices
    N=vpOptimizableKFs.size();
    for(int i=0; i<N; i++)
    {
        KeyFrame* pKFi = vpOptimizableKFs[i];

        VertexPose * VP = new VertexPose(pKFi);
        VP->setId(pKFi->mnId);
        VP->setFixed(false);
        optimizer.addVertex(VP);

        if(pKFi->bImu)
        {
            VertexVelocity* VV = new VertexVelocity(pKFi);
            VV->setId(maxKFid+3*(pKFi->mnId)+1);
            VV->setFixed(false);
            optimizer.addVertex(VV);
            VertexGyroBias* VG = new VertexGyroBias(pKFi);
            VG->setId(maxKFid+3*(pKFi->mnId)+2);
            VG->setFixed(false);
            optimizer.addVertex(VG);
            VertexAccBias* VA = new VertexAccBias(pKFi);
            VA->setId(maxKFid+3*(pKFi->mnId)+3);
            VA->setFixed(false);
            optimizer.addVertex(VA);
        }
    }

    // Set Local cov keyframes vertices
    int Ncov=vpOptimizableCovKFs.size();
    for(int i=0; i<Ncov; i++)
    {
        KeyFrame* pKFi = vpOptimizableCovKFs[i];

        VertexPose * VP = new VertexPose(pKFi);
        VP->setId(pKFi->mnId);
        VP->setFixed(false);
        optimizer.addVertex(VP);

        if(pKFi->bImu)
        {
            VertexVelocity* VV = new VertexVelocity(pKFi);
            VV->setId(maxKFid+3*(pKFi->mnId)+1);
            VV->setFixed(true);
            optimizer.addVertex(VV);
            VertexGyroBias* VG = new VertexGyroBias(pKFi);
            VG->setId(maxKFid+3*(pKFi->mnId)+2);
            VG->setFixed(true);
            optimizer.addVertex(VG);
            VertexAccBias* VA = new VertexAccBias(pKFi);
            VA->setId(maxKFid+3*(pKFi->mnId)+3);
            VA->setFixed(true);
            optimizer.addVertex(VA);
        }
    }

    // Set Fixed KeyFrame vertices
    for(list<KeyFrame*>::iterator lit=lFixedKeyFrames.begin(), lend=lFixedKeyFrames.end(); lit!=lend; lit++)
    {
        KeyFrame* pKFi = *lit;
        VertexPose * VP = new VertexPose(pKFi);
        VP->setId(pKFi->mnId);
        VP->setFixed(true);
        optimizer.addVertex(VP);

        if(pKFi->bImu)
        {
            VertexVelocity* VV = new VertexVelocity(pKFi);
            VV->setId(maxKFid+3*(pKFi->mnId)+1);
            VV->setFixed(true);
            optimizer.addVertex(VV);
            VertexGyroBias* VG = new VertexGyroBias(pKFi);
            VG->setId(maxKFid+3*(pKFi->mnId)+2);
            VG->setFixed(true);
            optimizer.addVertex(VG);
            VertexAccBias* VA = new VertexAccBias(pKFi);
            VA->setId(maxKFid+3*(pKFi->mnId)+3);
            VA->setFixed(true);
            optimizer.addVertex(VA);
        }
    }

    // Create intertial constraints
    vector<EdgeInertial*> vei(N,(EdgeInertial*)NULL);
    vector<EdgeGyroRW*> vegr(N,(EdgeGyroRW*)NULL);
    vector<EdgeAccRW*> vear(N,(EdgeAccRW*)NULL);
    for(int i=0;i<N;i++)
    {
        //cout << "inserting inertial edge " << i << endl;
        KeyFrame* pKFi = vpOptimizableKFs[i];

        if(!pKFi->mPrevKF)
        {
            Verbose::PrintMess("NOT INERTIAL LINK TO PREVIOUS FRAME!!!!", Verbose::VERBOSITY_NORMAL);
            continue;
        }
        if(pKFi->bImu && pKFi->mPrevKF->bImu && pKFi->mpImuPreintegrated)
        {
            pKFi->mpImuPreintegrated->SetNewBias(pKFi->mPrevKF->GetImuBias());
            g2o::HyperGraph::Vertex* VP1 = optimizer.vertex(pKFi->mPrevKF->mnId);
            g2o::HyperGraph::Vertex* VV1 = optimizer.vertex(maxKFid+3*(pKFi->mPrevKF->mnId)+1);
            g2o::HyperGraph::Vertex* VG1 = optimizer.vertex(maxKFid+3*(pKFi->mPrevKF->mnId)+2);
            g2o::HyperGraph::Vertex* VA1 = optimizer.vertex(maxKFid+3*(pKFi->mPrevKF->mnId)+3);
            g2o::HyperGraph::Vertex* VP2 = optimizer.vertex(pKFi->mnId);
            g2o::HyperGraph::Vertex* VV2 = optimizer.vertex(maxKFid+3*(pKFi->mnId)+1);
            g2o::HyperGraph::Vertex* VG2 = optimizer.vertex(maxKFid+3*(pKFi->mnId)+2);
            g2o::HyperGraph::Vertex* VA2 = optimizer.vertex(maxKFid+3*(pKFi->mnId)+3);

            if(!VP1 || !VV1 || !VG1 || !VA1 || !VP2 || !VV2 || !VG2 || !VA2)
            {
                cerr << "Error " << VP1 << ", "<< VV1 << ", "<< VG1 << ", "<< VA1 << ", " << VP2 << ", " << VV2 <<  ", "<< VG2 << ", "<< VA2 <<endl;
                continue;
            }

            vei[i] = new EdgeInertial(pKFi->mpImuPreintegrated);

            vei[i]->setVertex(0,dynamic_cast<g2o::OptimizableGraph::Vertex*>(VP1));
            vei[i]->setVertex(1,dynamic_cast<g2o::OptimizableGraph::Vertex*>(VV1));
            vei[i]->setVertex(2,dynamic_cast<g2o::OptimizableGraph::Vertex*>(VG1));
            vei[i]->setVertex(3,dynamic_cast<g2o::OptimizableGraph::Vertex*>(VA1));
            vei[i]->setVertex(4,dynamic_cast<g2o::OptimizableGraph::Vertex*>(VP2));
            vei[i]->setVertex(5,dynamic_cast<g2o::OptimizableGraph::Vertex*>(VV2));

            // TODO Uncomment
            g2o::RobustKernelHuber* rki = new g2o::RobustKernelHuber;
            vei[i]->setRobustKernel(rki);
            rki->setDelta(sqrt(16.92));
            optimizer.addEdge(vei[i]);

            vegr[i] = new EdgeGyroRW();
            vegr[i]->setVertex(0,VG1);
            vegr[i]->setVertex(1,VG2);
            cv::Mat cvInfoG = pKFi->mpImuPreintegrated->C.rowRange(9,12).colRange(9,12).inv(cv::DECOMP_SVD);
            Eigen::Matrix3d InfoG;

            for(int r=0;r<3;r++)
                for(int c=0;c<3;c++)
                    InfoG(r,c)=cvInfoG.at<float>(r,c);
            vegr[i]->setInformation(InfoG);
            optimizer.addEdge(vegr[i]);

            vear[i] = new EdgeAccRW();
            vear[i]->setVertex(0,VA1);
            vear[i]->setVertex(1,VA2);
            cv::Mat cvInfoA = pKFi->mpImuPreintegrated->C.rowRange(12,15).colRange(12,15).inv(cv::DECOMP_SVD);
            Eigen::Matrix3d InfoA;
            for(int r=0;r<3;r++)
                for(int c=0;c<3;c++)
                    InfoA(r,c)=cvInfoA.at<float>(r,c);
            vear[i]->setInformation(InfoA);
            optimizer.addEdge(vear[i]);
        }
        else
            Verbose::PrintMess("ERROR building inertial edge", Verbose::VERBOSITY_NORMAL);
    }

    Verbose::PrintMess("end inserting inertial edges", Verbose::VERBOSITY_DEBUG);


    // Set MapPoint vertices
    const int nExpectedSize = (N+Ncov+lFixedKeyFrames.size())*lLocalMapPoints.size();

    // Mono
    vector<EdgeMono*> vpEdgesMono;
    vpEdgesMono.reserve(nExpectedSize);

    vector<KeyFrame*> vpEdgeKFMono;
    vpEdgeKFMono.reserve(nExpectedSize);

    vector<MapPoint*> vpMapPointEdgeMono;
    vpMapPointEdgeMono.reserve(nExpectedSize);

    // Stereo
    vector<EdgeStereo*> vpEdgesStereo;
    vpEdgesStereo.reserve(nExpectedSize);

    vector<KeyFrame*> vpEdgeKFStereo;
    vpEdgeKFStereo.reserve(nExpectedSize);

    vector<MapPoint*> vpMapPointEdgeStereo;
    vpMapPointEdgeStereo.reserve(nExpectedSize);

    const float thHuberMono = sqrt(5.991);
    const float chi2Mono2 = 5.991;
    const float thHuberStereo = sqrt(7.815);
    const float chi2Stereo2 = 7.815;

    const unsigned long iniMPid = maxKFid*5;

    for(list<MapPoint*>::iterator lit=lLocalMapPoints.begin(), lend=lLocalMapPoints.end(); lit!=lend; lit++)
    {
        MapPoint* pMP = *lit;
        if (!pMP)
            continue;

        g2o::VertexSBAPointXYZ* vPoint = new g2o::VertexSBAPointXYZ();
        vPoint->setEstimate(Converter::toVector3d(pMP->GetWorldPos()));

        unsigned long id = pMP->mnId+iniMPid+1;
        vPoint->setId(id);
        vPoint->setMarginalized(true);
        optimizer.addVertex(vPoint);

        const map<KeyFrame*,tuple<int,int>> observations = pMP->GetObservations();

        // Create visual constraints
        for(map<KeyFrame*,tuple<int,int>>::const_iterator mit=observations.begin(), mend=observations.end(); mit!=mend; mit++)
        {
            KeyFrame* pKFi = mit->first;

            if (!pKFi)
                continue;

            if ((pKFi->mnBALocalForKF!=pCurrKF->mnId) && (pKFi->mnBAFixedForKF!=pCurrKF->mnId))
                continue;

            if (pKFi->mnId>maxKFid){
                Verbose::PrintMess("ID greater than current KF is", Verbose::VERBOSITY_NORMAL);
                continue;
            }


            if(optimizer.vertex(id)==NULL || optimizer.vertex(pKFi->mnId)==NULL)
                continue;

            if(!pKFi->isBad())
            {
                const cv::KeyPoint &kpUn = pKFi->mvKeysUn[get<0>(mit->second)];

                if(pKFi->mvuRight[get<0>(mit->second)]<0) // Monocular observation
                {
                    Eigen::Matrix<double,2,1> obs;
                    obs << kpUn.pt.x, kpUn.pt.y;

                    EdgeMono* e = new EdgeMono();
                    e->setVertex(0, dynamic_cast<g2o::OptimizableGraph::Vertex*>(optimizer.vertex(id)));
                    e->setVertex(1, dynamic_cast<g2o::OptimizableGraph::Vertex*>(optimizer.vertex(pKFi->mnId)));
                    e->setMeasurement(obs);
                    const float &invSigma2 = pKFi->mvInvLevelSigma2[kpUn.octave];
                    e->setInformation(Eigen::Matrix2d::Identity()*invSigma2);

                    g2o::RobustKernelHuber* rk = new g2o::RobustKernelHuber;
                    e->setRobustKernel(rk);
                    rk->setDelta(thHuberMono);
                    optimizer.addEdge(e);
                    vpEdgesMono.push_back(e);
                    vpEdgeKFMono.push_back(pKFi);
                    vpMapPointEdgeMono.push_back(pMP);
                }
                else // stereo observation
                {
                    const float kp_ur = pKFi->mvuRight[get<0>(mit->second)];
                    Eigen::Matrix<double,3,1> obs;
                    obs << kpUn.pt.x, kpUn.pt.y, kp_ur;

                    EdgeStereo* e = new EdgeStereo();

                    e->setVertex(0, dynamic_cast<g2o::OptimizableGraph::Vertex*>(optimizer.vertex(id)));
                    e->setVertex(1, dynamic_cast<g2o::OptimizableGraph::Vertex*>(optimizer.vertex(pKFi->mnId)));
                    e->setMeasurement(obs);
                    const float &invSigma2 = pKFi->mvInvLevelSigma2[kpUn.octave];
                    e->setInformation(Eigen::Matrix3d::Identity()*invSigma2);

                    g2o::RobustKernelHuber* rk = new g2o::RobustKernelHuber;
                    e->setRobustKernel(rk);
                    rk->setDelta(thHuberStereo);

                    optimizer.addEdge(e);
                    vpEdgesStereo.push_back(e);
                    vpEdgeKFStereo.push_back(pKFi);
                    vpMapPointEdgeStereo.push_back(pMP);
                }
            }
        }
    }

    if(pbStopFlag)
        if(*pbStopFlag)
            return;
    optimizer.initializeOptimization();
    optimizer.optimize(3);
    if(pbStopFlag)
        if(!*pbStopFlag)
            optimizer.optimize(5);

    optimizer.setForceStopFlag(pbStopFlag);

    vector<pair<KeyFrame*,MapPoint*> > vToErase;
    vToErase.reserve(vpEdgesMono.size()+vpEdgesStereo.size());

    // Check inlier observations
    // Mono
    for(size_t i=0, iend=vpEdgesMono.size(); i<iend;i++)
    {
        EdgeMono* e = vpEdgesMono[i];
        MapPoint* pMP = vpMapPointEdgeMono[i];

        if(pMP->isBad())
            continue;

        if(e->chi2()>chi2Mono2)
        {
            KeyFrame* pKFi = vpEdgeKFMono[i];
            vToErase.push_back(make_pair(pKFi,pMP));
        }
    }


    // Stereo
    for(size_t i=0, iend=vpEdgesStereo.size(); i<iend;i++)
    {
        EdgeStereo* e = vpEdgesStereo[i];
        MapPoint* pMP = vpMapPointEdgeStereo[i];

        if(pMP->isBad())
            continue;

        if(e->chi2()>chi2Stereo2)
        {
            KeyFrame* pKFi = vpEdgeKFStereo[i];
            vToErase.push_back(make_pair(pKFi,pMP));
        }
    }

    // Get Map Mutex and erase outliers
    unique_lock<mutex> lock(pMap->mMutexMapUpdate);
    if(!vToErase.empty())
    {
        for(size_t i=0;i<vToErase.size();i++)
        {
            KeyFrame* pKFi = vToErase[i].first;
            MapPoint* pMPi = vToErase[i].second;
            pKFi->EraseMapPointMatch(pMPi);
            pMPi->EraseObservation(pKFi);
        }
    }


    // Recover optimized data
    //Keyframes
    for(int i=0; i<N; i++)
    {
        KeyFrame* pKFi = vpOptimizableKFs[i];

        VertexPose* VP = static_cast<VertexPose*>(optimizer.vertex(pKFi->mnId));
        cv::Mat Tcw = Converter::toCvSE3(VP->estimate().Rcw[0], VP->estimate().tcw[0]);
        pKFi->SetPose(Tcw);

        cv::Mat Tiw=pKFi->GetPose();
        cv::Mat Riw = Tiw.rowRange(0,3).colRange(0,3);
        cv::Mat tiw = Tiw.rowRange(0,3).col(3);
        g2o::Sim3 g2oSiw(Converter::toMatrix3d(Riw),Converter::toVector3d(tiw),1.0);
        corrPoses[pKFi] = g2oSiw;


        if(pKFi->bImu)
        {
            VertexVelocity* VV = static_cast<VertexVelocity*>(optimizer.vertex(maxKFid+3*(pKFi->mnId)+1));
            pKFi->SetVelocity(Converter::toCvMat(VV->estimate()));
            VertexGyroBias* VG = static_cast<VertexGyroBias*>(optimizer.vertex(maxKFid+3*(pKFi->mnId)+2));
            VertexAccBias* VA = static_cast<VertexAccBias*>(optimizer.vertex(maxKFid+3*(pKFi->mnId)+3));
            Vector6d b;
            b << VG->estimate(), VA->estimate();
            pKFi->SetNewBias(IMU::Bias(b[3],b[4],b[5],b[0],b[1],b[2]));
        }
    }

    for(int i=0; i<Ncov; i++)
    {
        KeyFrame* pKFi = vpOptimizableCovKFs[i];

        VertexPose* VP = static_cast<VertexPose*>(optimizer.vertex(pKFi->mnId));
        cv::Mat Tcw = Converter::toCvSE3(VP->estimate().Rcw[0], VP->estimate().tcw[0]);
        pKFi->SetPose(Tcw);

        cv::Mat Tiw=pKFi->GetPose();
        cv::Mat Riw = Tiw.rowRange(0,3).colRange(0,3);
        cv::Mat tiw = Tiw.rowRange(0,3).col(3);
        g2o::Sim3 g2oSiw(Converter::toMatrix3d(Riw),Converter::toVector3d(tiw),1.0);
        corrPoses[pKFi] = g2oSiw;

        if(pKFi->bImu)
        {
            VertexVelocity* VV = static_cast<VertexVelocity*>(optimizer.vertex(maxKFid+3*(pKFi->mnId)+1));
            pKFi->SetVelocity(Converter::toCvMat(VV->estimate()));
            VertexGyroBias* VG = static_cast<VertexGyroBias*>(optimizer.vertex(maxKFid+3*(pKFi->mnId)+2));
            VertexAccBias* VA = static_cast<VertexAccBias*>(optimizer.vertex(maxKFid+3*(pKFi->mnId)+3));
            Vector6d b;
            b << VG->estimate(), VA->estimate();
            pKFi->SetNewBias(IMU::Bias(b[3],b[4],b[5],b[0],b[1],b[2]));
        }
    }

    //Points
    for(list<MapPoint*>::iterator lit=lLocalMapPoints.begin(), lend=lLocalMapPoints.end(); lit!=lend; lit++)
    {
        MapPoint* pMP = *lit;
        g2o::VertexSBAPointXYZ* vPoint = static_cast<g2o::VertexSBAPointXYZ*>(optimizer.vertex(pMP->mnId+iniMPid+1));
        pMP->SetWorldPos(Converter::toCvMat(vPoint->estimate()));
        pMP->UpdateNormalAndDepth();
    }

    pMap->IncreaseChangeIndex();
}

int Optimizer::PoseInertialOptimizationLastKeyFrame(Frame *pFrame, bool bRecInit)
{
    g2o::SparseOptimizer optimizer;
    g2o::BlockSolverX::LinearSolverType * linearSolver;

    linearSolver = new g2o::LinearSolverDense<g2o::BlockSolverX::PoseMatrixType>();

    g2o::BlockSolverX * solver_ptr = new g2o::BlockSolverX(linearSolver);

    g2o::OptimizationAlgorithmGaussNewton* solver = new g2o::OptimizationAlgorithmGaussNewton(solver_ptr);
    optimizer.setVerbose(false);
    optimizer.setAlgorithm(solver);

    int nInitialMonoCorrespondences=0;
    int nInitialStereoCorrespondences=0;
    int nInitialCorrespondences=0;

    // Set Frame vertex
    VertexPose* VP = new VertexPose(pFrame);
    VP->setId(0);
    VP->setFixed(false);
    optimizer.addVertex(VP);
    VertexVelocity* VV = new VertexVelocity(pFrame);
    VV->setId(1);
    VV->setFixed(false);
    optimizer.addVertex(VV);
    VertexGyroBias* VG = new VertexGyroBias(pFrame);
    VG->setId(2);
    VG->setFixed(false);
    optimizer.addVertex(VG);
    VertexAccBias* VA = new VertexAccBias(pFrame);
    VA->setId(3);
    VA->setFixed(false);
    optimizer.addVertex(VA);

    // Set MapPoint vertices
    const int N = pFrame->N;
    const int Nleft = pFrame->Nleft;
    const bool bRight = (Nleft!=-1);

    vector<EdgeMonoOnlyPose*> vpEdgesMono;
    vector<EdgeStereoOnlyPose*> vpEdgesStereo;
    vector<size_t> vnIndexEdgeMono;
    vector<size_t> vnIndexEdgeStereo;
    vpEdgesMono.reserve(N);
    vpEdgesStereo.reserve(N);
    vnIndexEdgeMono.reserve(N);
    vnIndexEdgeStereo.reserve(N);

    const float thHuberMono = sqrt(5.991);
    const float thHuberStereo = sqrt(7.815);


    {
        unique_lock<mutex> lock(MapPoint::mGlobalMutex);

        for(int i=0; i<N; i++)
        {
            MapPoint* pMP = pFrame->mvpMapPoints[i];
            if(pMP)
            {
                cv::KeyPoint kpUn;

                // Left monocular observation
                if((!bRight && pFrame->mvuRight[i]<0) || i < Nleft)
                {
                    if(i < Nleft) // pair left-right
                        kpUn = pFrame->mvKeys[i];
                    else
                        kpUn = pFrame->mvKeysUn[i];

                    nInitialMonoCorrespondences++;
                    pFrame->mvbOutlier[i] = false;

                    Eigen::Matrix<double,2,1> obs;
                    obs << kpUn.pt.x, kpUn.pt.y;

                    EdgeMonoOnlyPose* e = new EdgeMonoOnlyPose(pMP->GetWorldPos(),0);

                    e->setVertex(0,VP);
                    e->setMeasurement(obs);

                    // Add here uncerteinty
                    const float unc2 = pFrame->mpCamera->uncertainty2(obs);

                    const float invSigma2 = pFrame->mvInvLevelSigma2[kpUn.octave]/unc2;
                    e->setInformation(Eigen::Matrix2d::Identity()*invSigma2);

                    g2o::RobustKernelHuber* rk = new g2o::RobustKernelHuber;
                    e->setRobustKernel(rk);
                    rk->setDelta(thHuberMono);

                    optimizer.addEdge(e);

                    vpEdgesMono.push_back(e);
                    vnIndexEdgeMono.push_back(i);
                }
                // Stereo observation
                else if(!bRight)
                {
                    nInitialStereoCorrespondences++;
                    pFrame->mvbOutlier[i] = false;

                    kpUn = pFrame->mvKeysUn[i];
                    const float kp_ur = pFrame->mvuRight[i];
                    Eigen::Matrix<double,3,1> obs;
                    obs << kpUn.pt.x, kpUn.pt.y, kp_ur;

                    EdgeStereoOnlyPose* e = new EdgeStereoOnlyPose(pMP->GetWorldPos());

                    e->setVertex(0, VP);
                    e->setMeasurement(obs);

                    // Add here uncerteinty
                    const float unc2 = pFrame->mpCamera->uncertainty2(obs.head(2));

                    const float &invSigma2 = pFrame->mvInvLevelSigma2[kpUn.octave]/unc2;
                    e->setInformation(Eigen::Matrix3d::Identity()*invSigma2);

                    g2o::RobustKernelHuber* rk = new g2o::RobustKernelHuber;
                    e->setRobustKernel(rk);
                    rk->setDelta(thHuberStereo);

                    optimizer.addEdge(e);

                    vpEdgesStereo.push_back(e);
                    vnIndexEdgeStereo.push_back(i);
                }

                // Right monocular observation
                if(bRight && i >= Nleft)
                {
                    nInitialMonoCorrespondences++;
                    pFrame->mvbOutlier[i] = false;

                    kpUn = pFrame->mvKeysRight[i - Nleft];
                    Eigen::Matrix<double,2,1> obs;
                    obs << kpUn.pt.x, kpUn.pt.y;

                    EdgeMonoOnlyPose* e = new EdgeMonoOnlyPose(pMP->GetWorldPos(),1);

                    e->setVertex(0,VP);
                    e->setMeasurement(obs);

                    // Add here uncerteinty
                    const float unc2 = pFrame->mpCamera->uncertainty2(obs);

                    const float invSigma2 = pFrame->mvInvLevelSigma2[kpUn.octave]/unc2;
                    e->setInformation(Eigen::Matrix2d::Identity()*invSigma2);

                    g2o::RobustKernelHuber* rk = new g2o::RobustKernelHuber;
                    e->setRobustKernel(rk);
                    rk->setDelta(thHuberMono);

                    optimizer.addEdge(e);

                    vpEdgesMono.push_back(e);
                    vnIndexEdgeMono.push_back(i);
                }
            }
        }
    }
    nInitialCorrespondences = nInitialMonoCorrespondences + nInitialStereoCorrespondences;

    KeyFrame* pKF = pFrame->mpLastKeyFrame;
    VertexPose* VPk = new VertexPose(pKF);
    VPk->setId(4);
    VPk->setFixed(true);
    optimizer.addVertex(VPk);
    VertexVelocity* VVk = new VertexVelocity(pKF);
    VVk->setId(5);
    VVk->setFixed(true);
    optimizer.addVertex(VVk);
    VertexGyroBias* VGk = new VertexGyroBias(pKF);
    VGk->setId(6);
    VGk->setFixed(true);
    optimizer.addVertex(VGk);
    VertexAccBias* VAk = new VertexAccBias(pKF);
    VAk->setId(7);
    VAk->setFixed(true);
    optimizer.addVertex(VAk);

    EdgeInertial* ei = new EdgeInertial(pFrame->mpImuPreintegrated);

    ei->setVertex(0, VPk);
    ei->setVertex(1, VVk);
    ei->setVertex(2, VGk);
    ei->setVertex(3, VAk);
    ei->setVertex(4, VP);
    ei->setVertex(5, VV);
    optimizer.addEdge(ei);

    EdgeGyroRW* egr = new EdgeGyroRW();
    egr->setVertex(0,VGk);
    egr->setVertex(1,VG);
    cv::Mat cvInfoG = pFrame->mpImuPreintegrated->C.rowRange(9,12).colRange(9,12).inv(cv::DECOMP_SVD);
    Eigen::Matrix3d InfoG;
    for(int r=0;r<3;r++)
        for(int c=0;c<3;c++)
            InfoG(r,c)=cvInfoG.at<float>(r,c);
    egr->setInformation(InfoG);
    optimizer.addEdge(egr);

    EdgeAccRW* ear = new EdgeAccRW();
    ear->setVertex(0,VAk);
    ear->setVertex(1,VA);
    cv::Mat cvInfoA = pFrame->mpImuPreintegrated->C.rowRange(12,15).colRange(12,15).inv(cv::DECOMP_SVD);
    Eigen::Matrix3d InfoA;
    for(int r=0;r<3;r++)
        for(int c=0;c<3;c++)
            InfoA(r,c)=cvInfoA.at<float>(r,c);
    ear->setInformation(InfoA);
    optimizer.addEdge(ear);

    // We perform 4 optimizations, after each optimization we classify observation as inlier/outlier
    // At the next optimization, outliers are not included, but at the end they can be classified as inliers again.
    float chi2Mono[4]={12,7.5,5.991,5.991};
    float chi2Stereo[4]={15.6,9.8,7.815,7.815};

    int its[4]={10,10,10,10};

    int nBad=0;
    int nBadMono = 0;
    int nBadStereo = 0;
    int nInliersMono = 0;
    int nInliersStereo = 0;
    int nInliers=0;
    bool bOut = false;
    for(size_t it=0; it<4; it++)
    {
        optimizer.initializeOptimization(0);
        optimizer.optimize(its[it]);

        nBad=0;
        nBadMono = 0;
        nBadStereo = 0;
        nInliers=0;
        nInliersMono=0;
        nInliersStereo=0;
        float chi2close = 1.5*chi2Mono[it];

        // For monocular observations
        for(size_t i=0, iend=vpEdgesMono.size(); i<iend; i++)
        {
            EdgeMonoOnlyPose* e = vpEdgesMono[i];

            const size_t idx = vnIndexEdgeMono[i];

            if(pFrame->mvbOutlier[idx])
            {
                e->computeError();
            }

            const float chi2 = e->chi2();
            bool bClose = pFrame->mvpMapPoints[idx]->mTrackDepth<10.f;

            if((chi2>chi2Mono[it]&&!bClose)||(bClose && chi2>chi2close)||!e->isDepthPositive())
            {
                pFrame->mvbOutlier[idx]=true;
                e->setLevel(1);
                nBadMono++;
            }
            else
            {
                pFrame->mvbOutlier[idx]=false;
                e->setLevel(0);
                nInliersMono++;
            }

            if (it==2)
                e->setRobustKernel(0);
        }

        // For stereo observations
        for(size_t i=0, iend=vpEdgesStereo.size(); i<iend; i++)
        {
            EdgeStereoOnlyPose* e = vpEdgesStereo[i];

            const size_t idx = vnIndexEdgeStereo[i];

            if(pFrame->mvbOutlier[idx])
            {
                e->computeError();
            }

            const float chi2 = e->chi2();

            if(chi2>chi2Stereo[it])
            {
                pFrame->mvbOutlier[idx]=true;
                e->setLevel(1); // not included in next optimization
                nBadStereo++;
            }
            else
            {
                pFrame->mvbOutlier[idx]=false;
                e->setLevel(0);
                nInliersStereo++;
            }

            if(it==2)
                e->setRobustKernel(0);
        }

        nInliers = nInliersMono + nInliersStereo;
        nBad = nBadMono + nBadStereo;

        if(optimizer.edges().size()<10)
        {
            cout << "PIOLKF: NOT ENOUGH EDGES" << endl;
            break;
        }

    }

    // If not too much tracks, recover not too bad points
    if ((nInliers<30) && !bRecInit)
    {
        nBad=0;
        const float chi2MonoOut = 18.f;
        const float chi2StereoOut = 24.f;
        EdgeMonoOnlyPose* e1;
        EdgeStereoOnlyPose* e2;
        for(size_t i=0, iend=vnIndexEdgeMono.size(); i<iend; i++)
        {
            const size_t idx = vnIndexEdgeMono[i];
            e1 = vpEdgesMono[i];
            e1->computeError();
            if (e1->chi2()<chi2MonoOut)
                pFrame->mvbOutlier[idx]=false;
            else
                nBad++;
        }
        for(size_t i=0, iend=vnIndexEdgeStereo.size(); i<iend; i++)
        {
            const size_t idx = vnIndexEdgeStereo[i];
            e2 = vpEdgesStereo[i];
            e2->computeError();
            if (e2->chi2()<chi2StereoOut)
                pFrame->mvbOutlier[idx]=false;
            else
                nBad++;
        }
    }

    // Recover optimized pose, velocity and biases
    pFrame->SetImuPoseVelocity(Converter::toCvMat(VP->estimate().Rwb),Converter::toCvMat(VP->estimate().twb),Converter::toCvMat(VV->estimate()));
    Vector6d b;
    b << VG->estimate(), VA->estimate();
    pFrame->mImuBias = IMU::Bias(b[3],b[4],b[5],b[0],b[1],b[2]);

    // Recover Hessian, marginalize keyFframe states and generate new prior for frame
    Eigen::Matrix<double,15,15> H;
    H.setZero();

    H.block<9,9>(0,0)+= ei->GetHessian2();
    H.block<3,3>(9,9) += egr->GetHessian2();
    H.block<3,3>(12,12) += ear->GetHessian2();

    int tot_in = 0, tot_out = 0;
    for(size_t i=0, iend=vpEdgesMono.size(); i<iend; i++)
    {
        EdgeMonoOnlyPose* e = vpEdgesMono[i];

        const size_t idx = vnIndexEdgeMono[i];

        if(!pFrame->mvbOutlier[idx])
        {
            H.block<6,6>(0,0) += e->GetHessian();
            tot_in++;
        }
        else
            tot_out++;
    }

    for(size_t i=0, iend=vpEdgesStereo.size(); i<iend; i++)
    {
        EdgeStereoOnlyPose* e = vpEdgesStereo[i];

        const size_t idx = vnIndexEdgeStereo[i];

        if(!pFrame->mvbOutlier[idx])
        {
            H.block<6,6>(0,0) += e->GetHessian();
            tot_in++;
        }
        else
            tot_out++;
    }

    pFrame->mpcpi = new ConstraintPoseImu(VP->estimate().Rwb,VP->estimate().twb,VV->estimate(),VG->estimate(),VA->estimate(),H);

    return nInitialCorrespondences-nBad;
}

int Optimizer::PoseInertialOptimizationLastFrame(Frame *pFrame, bool bRecInit)
{
    g2o::SparseOptimizer optimizer;
    g2o::BlockSolverX::LinearSolverType * linearSolver;

    linearSolver = new g2o::LinearSolverDense<g2o::BlockSolverX::PoseMatrixType>();

    g2o::BlockSolverX * solver_ptr = new g2o::BlockSolverX(linearSolver);

    g2o::OptimizationAlgorithmGaussNewton* solver = new g2o::OptimizationAlgorithmGaussNewton(solver_ptr);
    optimizer.setAlgorithm(solver);
    optimizer.setVerbose(false);

    int nInitialMonoCorrespondences=0;
    int nInitialStereoCorrespondences=0;
    int nInitialCorrespondences=0;

    // Set Current Frame vertex
    VertexPose* VP = new VertexPose(pFrame);
    VP->setId(0);
    VP->setFixed(false);
    optimizer.addVertex(VP);
    VertexVelocity* VV = new VertexVelocity(pFrame);
    VV->setId(1);
    VV->setFixed(false);
    optimizer.addVertex(VV);
    VertexGyroBias* VG = new VertexGyroBias(pFrame);
    VG->setId(2);
    VG->setFixed(false);
    optimizer.addVertex(VG);
    VertexAccBias* VA = new VertexAccBias(pFrame);
    VA->setId(3);
    VA->setFixed(false);
    optimizer.addVertex(VA);

    // Set MapPoint vertices
    const int N = pFrame->N;
    const int Nleft = pFrame->Nleft;
    const bool bRight = (Nleft!=-1);

    vector<EdgeMonoOnlyPose*> vpEdgesMono;
    vector<EdgeStereoOnlyPose*> vpEdgesStereo;
    vector<size_t> vnIndexEdgeMono;
    vector<size_t> vnIndexEdgeStereo;
    vpEdgesMono.reserve(N);
    vpEdgesStereo.reserve(N);
    vnIndexEdgeMono.reserve(N);
    vnIndexEdgeStereo.reserve(N);

    const float thHuberMono = sqrt(5.991);
    const float thHuberStereo = sqrt(7.815);

    {
        unique_lock<mutex> lock(MapPoint::mGlobalMutex);

        for(int i=0; i<N; i++)
        {
            MapPoint* pMP = pFrame->mvpMapPoints[i];
            if(pMP)
            {
                cv::KeyPoint kpUn;
                // Left monocular observation
                if((!bRight && pFrame->mvuRight[i]<0) || i < Nleft)
                {
                    if(i < Nleft) // pair left-right
                        kpUn = pFrame->mvKeys[i];
                    else
                        kpUn = pFrame->mvKeysUn[i];

                    nInitialMonoCorrespondences++;
                    pFrame->mvbOutlier[i] = false;

                    Eigen::Matrix<double,2,1> obs;
                    obs << kpUn.pt.x, kpUn.pt.y;

                    EdgeMonoOnlyPose* e = new EdgeMonoOnlyPose(pMP->GetWorldPos(),0);

                    e->setVertex(0,VP);
                    e->setMeasurement(obs);

                    // Add here uncerteinty
                    const float unc2 = pFrame->mpCamera->uncertainty2(obs);

                    const float invSigma2 = pFrame->mvInvLevelSigma2[kpUn.octave]/unc2;
                    e->setInformation(Eigen::Matrix2d::Identity()*invSigma2);

                    g2o::RobustKernelHuber* rk = new g2o::RobustKernelHuber;
                    e->setRobustKernel(rk);
                    rk->setDelta(thHuberMono);

                    optimizer.addEdge(e);

                    vpEdgesMono.push_back(e);
                    vnIndexEdgeMono.push_back(i);
                }
                // Stereo observation
                else if(!bRight)
                {
                    nInitialStereoCorrespondences++;
                    pFrame->mvbOutlier[i] = false;

                    kpUn = pFrame->mvKeysUn[i];
                    const float kp_ur = pFrame->mvuRight[i];
                    Eigen::Matrix<double,3,1> obs;
                    obs << kpUn.pt.x, kpUn.pt.y, kp_ur;

                    EdgeStereoOnlyPose* e = new EdgeStereoOnlyPose(pMP->GetWorldPos());

                    e->setVertex(0, VP);
                    e->setMeasurement(obs);

                    // Add here uncerteinty
                    const float unc2 = pFrame->mpCamera->uncertainty2(obs.head(2));

                    const float &invSigma2 = pFrame->mvInvLevelSigma2[kpUn.octave]/unc2;
                    e->setInformation(Eigen::Matrix3d::Identity()*invSigma2);

                    g2o::RobustKernelHuber* rk = new g2o::RobustKernelHuber;
                    e->setRobustKernel(rk);
                    rk->setDelta(thHuberStereo);

                    optimizer.addEdge(e);

                    vpEdgesStereo.push_back(e);
                    vnIndexEdgeStereo.push_back(i);
                }

                // Right monocular observation
                if(bRight && i >= Nleft)
                {
                    nInitialMonoCorrespondences++;
                    pFrame->mvbOutlier[i] = false;

                    kpUn = pFrame->mvKeysRight[i - Nleft];
                    Eigen::Matrix<double,2,1> obs;
                    obs << kpUn.pt.x, kpUn.pt.y;

                    EdgeMonoOnlyPose* e = new EdgeMonoOnlyPose(pMP->GetWorldPos(),1);

                    e->setVertex(0,VP);
                    e->setMeasurement(obs);

                    // Add here uncerteinty
                    const float unc2 = pFrame->mpCamera->uncertainty2(obs);

                    const float invSigma2 = pFrame->mvInvLevelSigma2[kpUn.octave]/unc2;
                    e->setInformation(Eigen::Matrix2d::Identity()*invSigma2);

                    g2o::RobustKernelHuber* rk = new g2o::RobustKernelHuber;
                    e->setRobustKernel(rk);
                    rk->setDelta(thHuberMono);

                    optimizer.addEdge(e);

                    vpEdgesMono.push_back(e);
                    vnIndexEdgeMono.push_back(i);
                }
            }
        }
    }

    nInitialCorrespondences = nInitialMonoCorrespondences + nInitialStereoCorrespondences;

    // Set Previous Frame Vertex
    Frame* pFp = pFrame->mpPrevFrame;

    VertexPose* VPk = new VertexPose(pFp);
    VPk->setId(4);
    VPk->setFixed(false);
    optimizer.addVertex(VPk);
    VertexVelocity* VVk = new VertexVelocity(pFp);
    VVk->setId(5);
    VVk->setFixed(false);
    optimizer.addVertex(VVk);
    VertexGyroBias* VGk = new VertexGyroBias(pFp);
    VGk->setId(6);
    VGk->setFixed(false);
    optimizer.addVertex(VGk);
    VertexAccBias* VAk = new VertexAccBias(pFp);
    VAk->setId(7);
    VAk->setFixed(false);
    optimizer.addVertex(VAk);

    EdgeInertial* ei = new EdgeInertial(pFrame->mpImuPreintegratedFrame);

    ei->setVertex(0, VPk);
    ei->setVertex(1, VVk);
    ei->setVertex(2, VGk);
    ei->setVertex(3, VAk);
    ei->setVertex(4, VP);
    ei->setVertex(5, VV);
    optimizer.addEdge(ei);

    EdgeGyroRW* egr = new EdgeGyroRW();
    egr->setVertex(0,VGk);
    egr->setVertex(1,VG);
    cv::Mat cvInfoG = pFrame->mpImuPreintegratedFrame->C.rowRange(9,12).colRange(9,12).inv(cv::DECOMP_SVD);
    Eigen::Matrix3d InfoG;
    for(int r=0;r<3;r++)
        for(int c=0;c<3;c++)
            InfoG(r,c)=cvInfoG.at<float>(r,c);
    egr->setInformation(InfoG);
    optimizer.addEdge(egr);

    EdgeAccRW* ear = new EdgeAccRW();
    ear->setVertex(0,VAk);
    ear->setVertex(1,VA);
    cv::Mat cvInfoA = pFrame->mpImuPreintegratedFrame->C.rowRange(12,15).colRange(12,15).inv(cv::DECOMP_SVD);
    Eigen::Matrix3d InfoA;
    for(int r=0;r<3;r++)
        for(int c=0;c<3;c++)
            InfoA(r,c)=cvInfoA.at<float>(r,c);
    ear->setInformation(InfoA);
    optimizer.addEdge(ear);

    if (!pFp->mpcpi)
        Verbose::PrintMess("pFp->mpcpi does not exist!!!\nPrevious Frame " + to_string(pFp->mnId), Verbose::VERBOSITY_NORMAL);

    EdgePriorPoseImu* ep = new EdgePriorPoseImu(pFp->mpcpi);

    ep->setVertex(0,VPk);
    ep->setVertex(1,VVk);
    ep->setVertex(2,VGk);
    ep->setVertex(3,VAk);
    g2o::RobustKernelHuber* rkp = new g2o::RobustKernelHuber;
    ep->setRobustKernel(rkp);
    rkp->setDelta(5);
    optimizer.addEdge(ep);

    // We perform 4 optimizations, after each optimization we classify observation as inlier/outlier
    // At the next optimization, outliers are not included, but at the end they can be classified as inliers again.

    const float chi2Mono[4]={5.991,5.991,5.991,5.991};
    const float chi2Stereo[4]={15.6f,9.8f,7.815f,7.815f};
    const int its[4]={10,10,10,10};

    int nBad=0;
    int nBadMono = 0;
    int nBadStereo = 0;
    int nInliersMono = 0;
    int nInliersStereo = 0;
    int nInliers=0;
    for(size_t it=0; it<4; it++)
    {
        optimizer.initializeOptimization(0);
        optimizer.optimize(its[it]);

        nBad=0;
        nBadMono = 0;
        nBadStereo = 0;
        nInliers=0;
        nInliersMono=0;
        nInliersStereo=0;
        float chi2close = 1.5*chi2Mono[it];

        for(size_t i=0, iend=vpEdgesMono.size(); i<iend; i++)
        {
            EdgeMonoOnlyPose* e = vpEdgesMono[i];

            const size_t idx = vnIndexEdgeMono[i];
            bool bClose = pFrame->mvpMapPoints[idx]->mTrackDepth<10.f;

            if(pFrame->mvbOutlier[idx])
            {
                e->computeError();
            }

            const float chi2 = e->chi2();

            if((chi2>chi2Mono[it]&&!bClose)||(bClose && chi2>chi2close)||!e->isDepthPositive())
            {
                pFrame->mvbOutlier[idx]=true;
                e->setLevel(1);
                nBadMono++;
            }
            else
            {
                pFrame->mvbOutlier[idx]=false;
                e->setLevel(0);
                nInliersMono++;
            }

            if (it==2)
                e->setRobustKernel(0);

        }

        for(size_t i=0, iend=vpEdgesStereo.size(); i<iend; i++)
        {
            EdgeStereoOnlyPose* e = vpEdgesStereo[i];

            const size_t idx = vnIndexEdgeStereo[i];

            if(pFrame->mvbOutlier[idx])
            {
                e->computeError();
            }

            const float chi2 = e->chi2();

            if(chi2>chi2Stereo[it])
            {
                pFrame->mvbOutlier[idx]=true;
                e->setLevel(1);
                nBadStereo++;
            }
            else
            {
                pFrame->mvbOutlier[idx]=false;
                e->setLevel(0);
                nInliersStereo++;
            }

            if(it==2)
                e->setRobustKernel(0);
        }

        nInliers = nInliersMono + nInliersStereo;
        nBad = nBadMono + nBadStereo;

        if(optimizer.edges().size()<10)
        {
            cout << "PIOLF: NOT ENOUGH EDGES" << endl;
            break;
        }
    }


    if ((nInliers<30) && !bRecInit)
    {
        nBad=0;
        const float chi2MonoOut = 18.f;
        const float chi2StereoOut = 24.f;
        EdgeMonoOnlyPose* e1;
        EdgeStereoOnlyPose* e2;
        for(size_t i=0, iend=vnIndexEdgeMono.size(); i<iend; i++)
        {
            const size_t idx = vnIndexEdgeMono[i];
            e1 = vpEdgesMono[i];
            e1->computeError();
            if (e1->chi2()<chi2MonoOut)
                pFrame->mvbOutlier[idx]=false;
            else
                nBad++;

        }
        for(size_t i=0, iend=vnIndexEdgeStereo.size(); i<iend; i++)
        {
            const size_t idx = vnIndexEdgeStereo[i];
            e2 = vpEdgesStereo[i];
            e2->computeError();
            if (e2->chi2()<chi2StereoOut)
                pFrame->mvbOutlier[idx]=false;
            else
                nBad++;
        }
    }

    nInliers = nInliersMono + nInliersStereo;


    // Recover optimized pose, velocity and biases
    pFrame->SetImuPoseVelocity(Converter::toCvMat(VP->estimate().Rwb),Converter::toCvMat(VP->estimate().twb),Converter::toCvMat(VV->estimate()));
    Vector6d b;
    b << VG->estimate(), VA->estimate();
    pFrame->mImuBias = IMU::Bias(b[3],b[4],b[5],b[0],b[1],b[2]);

    // Recover Hessian, marginalize previous frame states and generate new prior for frame
    Eigen::Matrix<double,30,30> H;
    H.setZero();

    H.block<24,24>(0,0)+= ei->GetHessian();

    Eigen::Matrix<double,6,6> Hgr = egr->GetHessian();
    H.block<3,3>(9,9) += Hgr.block<3,3>(0,0);
    H.block<3,3>(9,24) += Hgr.block<3,3>(0,3);
    H.block<3,3>(24,9) += Hgr.block<3,3>(3,0);
    H.block<3,3>(24,24) += Hgr.block<3,3>(3,3);

    Eigen::Matrix<double,6,6> Har = ear->GetHessian();
    H.block<3,3>(12,12) += Har.block<3,3>(0,0);
    H.block<3,3>(12,27) += Har.block<3,3>(0,3);
    H.block<3,3>(27,12) += Har.block<3,3>(3,0);
    H.block<3,3>(27,27) += Har.block<3,3>(3,3);

    H.block<15,15>(0,0) += ep->GetHessian();

    int tot_in = 0, tot_out = 0;
    for(size_t i=0, iend=vpEdgesMono.size(); i<iend; i++)
    {
        EdgeMonoOnlyPose* e = vpEdgesMono[i];

        const size_t idx = vnIndexEdgeMono[i];

        if(!pFrame->mvbOutlier[idx])
        {
            H.block<6,6>(15,15) += e->GetHessian();
            tot_in++;
        }
        else
            tot_out++;
    }

    for(size_t i=0, iend=vpEdgesStereo.size(); i<iend; i++)
    {
        EdgeStereoOnlyPose* e = vpEdgesStereo[i];

        const size_t idx = vnIndexEdgeStereo[i];

        if(!pFrame->mvbOutlier[idx])
        {
            H.block<6,6>(15,15) += e->GetHessian();
            tot_in++;
        }
        else
            tot_out++;
    }

    H = Marginalize(H,0,14);

    pFrame->mpcpi = new ConstraintPoseImu(VP->estimate().Rwb,VP->estimate().twb,VV->estimate(),VG->estimate(),VA->estimate(),H.block<15,15>(15,15));
    delete pFp->mpcpi;
    pFp->mpcpi = NULL;

    return nInitialCorrespondences-nBad;
}





void Optimizer::OptimizeEssentialGraph4DoF(Map* pMap, KeyFrame* pLoopKF, KeyFrame* pCurKF,
                                       const LoopClosing::KeyFrameAndPose &NonCorrectedSim3,
                                       const LoopClosing::KeyFrameAndPose &CorrectedSim3,
                                       const map<KeyFrame *, set<KeyFrame *> > &LoopConnections)
{
    typedef g2o::BlockSolver< g2o::BlockSolverTraits<4, 4> > BlockSolver_4_4;

    // Setup optimizer
    g2o::SparseOptimizer optimizer;
    optimizer.setVerbose(false);
    g2o::BlockSolverX::LinearSolverType * linearSolver =
            new g2o::LinearSolverEigen<g2o::BlockSolverX::PoseMatrixType>();
    g2o::BlockSolverX * solver_ptr = new g2o::BlockSolverX(linearSolver);

    g2o::OptimizationAlgorithmLevenberg* solver = new g2o::OptimizationAlgorithmLevenberg(solver_ptr);

    optimizer.setAlgorithm(solver);

    const vector<KeyFrame*> vpKFs = pMap->GetAllKeyFrames();
    const vector<MapPoint*> vpMPs = pMap->GetAllMapPoints();

    const unsigned int nMaxKFid = pMap->GetMaxKFid();

    vector<g2o::Sim3,Eigen::aligned_allocator<g2o::Sim3> > vScw(nMaxKFid+1);
    vector<g2o::Sim3,Eigen::aligned_allocator<g2o::Sim3> > vCorrectedSwc(nMaxKFid+1);

    vector<VertexPose4DoF*> vpVertices(nMaxKFid+1);

    const int minFeat = 100;
    // Set KeyFrame vertices
    for(size_t i=0, iend=vpKFs.size(); i<iend;i++)
    {
        KeyFrame* pKF = vpKFs[i];
        if(pKF->isBad())
            continue;

        VertexPose4DoF* V4DoF;

        const int nIDi = pKF->mnId;

        LoopClosing::KeyFrameAndPose::const_iterator it = CorrectedSim3.find(pKF);

        if(it!=CorrectedSim3.end())
        {
            vScw[nIDi] = it->second;
            const g2o::Sim3 Swc = it->second.inverse();
            Eigen::Matrix3d Rwc = Swc.rotation().toRotationMatrix();
            Eigen::Vector3d twc = Swc.translation();
            V4DoF = new VertexPose4DoF(Rwc, twc, pKF);
        }
        else
        {
            Eigen::Matrix<double,3,3> Rcw = Converter::toMatrix3d(pKF->GetRotation());
            Eigen::Matrix<double,3,1> tcw = Converter::toVector3d(pKF->GetTranslation());
            g2o::Sim3 Siw(Rcw,tcw,1.0);
            vScw[nIDi] = Siw;
            V4DoF = new VertexPose4DoF(pKF);
        }

        if(pKF==pLoopKF)
            V4DoF->setFixed(true);

        V4DoF->setId(nIDi);
        V4DoF->setMarginalized(false);

        optimizer.addVertex(V4DoF);
        vpVertices[nIDi]=V4DoF;
    }

    set<pair<long unsigned int,long unsigned int> > sInsertedEdges;

    // Edge used in posegraph has still 6Dof, even if updates of camera poses are just in 4DoF
    Eigen::Matrix<double,6,6> matLambda = Eigen::Matrix<double,6,6>::Identity();
    matLambda(0,0) = 1e3;
    matLambda(1,1) = 1e3;
    matLambda(0,0) = 1e3;

    // Set Loop edges
    Edge4DoF* e_loop;
    for(map<KeyFrame *, set<KeyFrame *> >::const_iterator mit = LoopConnections.begin(), mend=LoopConnections.end(); mit!=mend; mit++)
    {
        KeyFrame* pKF = mit->first;
        const long unsigned int nIDi = pKF->mnId;
        const set<KeyFrame*> &spConnections = mit->second;
        const g2o::Sim3 Siw = vScw[nIDi];
        const g2o::Sim3 Swi = Siw.inverse();

        for(set<KeyFrame*>::const_iterator sit=spConnections.begin(), send=spConnections.end(); sit!=send; sit++)
        {
            const long unsigned int nIDj = (*sit)->mnId;
            if((nIDi!=pCurKF->mnId || nIDj!=pLoopKF->mnId) && pKF->GetWeight(*sit)<minFeat)
                continue;

            const g2o::Sim3 Sjw = vScw[nIDj];
            const g2o::Sim3 Sij = Siw * Sjw.inverse();
            Eigen::Matrix4d Tij;
            Tij.block<3,3>(0,0) = Sij.rotation().toRotationMatrix();
            Tij.block<3,1>(0,3) = Sij.translation();
            Tij(3,3) = 1.;

            Edge4DoF* e = new Edge4DoF(Tij);
            e->setVertex(1, dynamic_cast<g2o::OptimizableGraph::Vertex*>(optimizer.vertex(nIDj)));
            e->setVertex(0, dynamic_cast<g2o::OptimizableGraph::Vertex*>(optimizer.vertex(nIDi)));

            e->information() = matLambda;
            e_loop = e;
            optimizer.addEdge(e);

            sInsertedEdges.insert(make_pair(min(nIDi,nIDj),max(nIDi,nIDj)));
        }
    }

    // 1. Set normal edges
    for(size_t i=0, iend=vpKFs.size(); i<iend; i++)
    {
        KeyFrame* pKF = vpKFs[i];

        const int nIDi = pKF->mnId;

        g2o::Sim3 Siw;

        // Use noncorrected poses for posegraph edges
        LoopClosing::KeyFrameAndPose::const_iterator iti = NonCorrectedSim3.find(pKF);

        if(iti!=NonCorrectedSim3.end())
            Siw = iti->second;
        else
            Siw = vScw[nIDi];


        // 1.1.0 Spanning tree edge
        KeyFrame* pParentKF = static_cast<KeyFrame*>(NULL);
        if(pParentKF)
        {
            int nIDj = pParentKF->mnId;

            g2o::Sim3 Swj;

            LoopClosing::KeyFrameAndPose::const_iterator itj = NonCorrectedSim3.find(pParentKF);

            if(itj!=NonCorrectedSim3.end())
                Swj = (itj->second).inverse();
            else
                Swj =  vScw[nIDj].inverse();

            g2o::Sim3 Sij = Siw * Swj;
            Eigen::Matrix4d Tij;
            Tij.block<3,3>(0,0) = Sij.rotation().toRotationMatrix();
            Tij.block<3,1>(0,3) = Sij.translation();
            Tij(3,3)=1.;

            Edge4DoF* e = new Edge4DoF(Tij);
            e->setVertex(0, dynamic_cast<g2o::OptimizableGraph::Vertex*>(optimizer.vertex(nIDi)));
            e->setVertex(1, dynamic_cast<g2o::OptimizableGraph::Vertex*>(optimizer.vertex(nIDj)));
            e->information() = matLambda;
            optimizer.addEdge(e);
        }

        // 1.1.1 Inertial edges
        KeyFrame* prevKF = pKF->mPrevKF;
        if(prevKF)
        {
            int nIDj = prevKF->mnId;

            g2o::Sim3 Swj;

            LoopClosing::KeyFrameAndPose::const_iterator itj = NonCorrectedSim3.find(prevKF);

            if(itj!=NonCorrectedSim3.end())
                Swj = (itj->second).inverse();
            else
                Swj =  vScw[nIDj].inverse();

            g2o::Sim3 Sij = Siw * Swj;
            Eigen::Matrix4d Tij;
            Tij.block<3,3>(0,0) = Sij.rotation().toRotationMatrix();
            Tij.block<3,1>(0,3) = Sij.translation();
            Tij(3,3)=1.;

            Edge4DoF* e = new Edge4DoF(Tij);
            e->setVertex(0, dynamic_cast<g2o::OptimizableGraph::Vertex*>(optimizer.vertex(nIDi)));
            e->setVertex(1, dynamic_cast<g2o::OptimizableGraph::Vertex*>(optimizer.vertex(nIDj)));
            e->information() = matLambda;
            optimizer.addEdge(e);
        }

        // 1.2 Loop edges
        const set<KeyFrame*> sLoopEdges = pKF->GetLoopEdges();
        for(set<KeyFrame*>::const_iterator sit=sLoopEdges.begin(), send=sLoopEdges.end(); sit!=send; sit++)
        {
            KeyFrame* pLKF = *sit;
            if(pLKF->mnId<pKF->mnId)
            {
                g2o::Sim3 Swl;

                LoopClosing::KeyFrameAndPose::const_iterator itl = NonCorrectedSim3.find(pLKF);

                if(itl!=NonCorrectedSim3.end())
                    Swl = itl->second.inverse();
                else
                    Swl = vScw[pLKF->mnId].inverse();

                g2o::Sim3 Sil = Siw * Swl;
                Eigen::Matrix4d Til;
                Til.block<3,3>(0,0) = Sil.rotation().toRotationMatrix();
                Til.block<3,1>(0,3) = Sil.translation();
                Til(3,3) = 1.;

                Edge4DoF* e = new Edge4DoF(Til);
                e->setVertex(0, dynamic_cast<g2o::OptimizableGraph::Vertex*>(optimizer.vertex(nIDi)));
                e->setVertex(1, dynamic_cast<g2o::OptimizableGraph::Vertex*>(optimizer.vertex(pLKF->mnId)));
                e->information() = matLambda;
                optimizer.addEdge(e);
            }
        }

        // 1.3 Covisibility graph edges
        const vector<KeyFrame*> vpConnectedKFs = pKF->GetCovisiblesByWeight(minFeat);
        for(vector<KeyFrame*>::const_iterator vit=vpConnectedKFs.begin(); vit!=vpConnectedKFs.end(); vit++)
        {
            KeyFrame* pKFn = *vit;
            if(pKFn && pKFn!=pParentKF && pKFn!=prevKF && pKFn!=pKF->mNextKF && !pKF->hasChild(pKFn) && !sLoopEdges.count(pKFn))
            {
                if(!pKFn->isBad() && pKFn->mnId<pKF->mnId)
                {
                    if(sInsertedEdges.count(make_pair(min(pKF->mnId,pKFn->mnId),max(pKF->mnId,pKFn->mnId))))
                        continue;

                    g2o::Sim3 Swn;

                    LoopClosing::KeyFrameAndPose::const_iterator itn = NonCorrectedSim3.find(pKFn);

                    if(itn!=NonCorrectedSim3.end())
                        Swn = itn->second.inverse();
                    else
                        Swn = vScw[pKFn->mnId].inverse();

                    g2o::Sim3 Sin = Siw * Swn;
                    Eigen::Matrix4d Tin;
                    Tin.block<3,3>(0,0) = Sin.rotation().toRotationMatrix();
                    Tin.block<3,1>(0,3) = Sin.translation();
                    Tin(3,3) = 1.;
                    Edge4DoF* e = new Edge4DoF(Tin);
                    e->setVertex(0, dynamic_cast<g2o::OptimizableGraph::Vertex*>(optimizer.vertex(nIDi)));
                    e->setVertex(1, dynamic_cast<g2o::OptimizableGraph::Vertex*>(optimizer.vertex(pKFn->mnId)));
                    e->information() = matLambda;
                    optimizer.addEdge(e);
                }
            }
        }
    }

    optimizer.initializeOptimization();
    optimizer.computeActiveErrors();
    optimizer.optimize(20);

    unique_lock<mutex> lock(pMap->mMutexMapUpdate);

    // SE3 Pose Recovering. Sim3:[sR t;0 1] -> SE3:[R t/s;0 1]
    for(size_t i=0;i<vpKFs.size();i++)
    {
        KeyFrame* pKFi = vpKFs[i];

        const int nIDi = pKFi->mnId;

        VertexPose4DoF* Vi = static_cast<VertexPose4DoF*>(optimizer.vertex(nIDi));
        Eigen::Matrix3d Ri = Vi->estimate().Rcw[0];
        Eigen::Vector3d ti = Vi->estimate().tcw[0];

        g2o::Sim3 CorrectedSiw = g2o::Sim3(Ri,ti,1.);
        vCorrectedSwc[nIDi]=CorrectedSiw.inverse();

        cv::Mat Tiw = Converter::toCvSE3(Ri,ti);
        pKFi->SetPose(Tiw);
    }

    // Correct points. Transform to "non-optimized" reference keyframe pose and transform back with optimized pose
    for(size_t i=0, iend=vpMPs.size(); i<iend; i++)
    {
        MapPoint* pMP = vpMPs[i];

        if(pMP->isBad())
            continue;

        int nIDr;

        KeyFrame* pRefKF = pMP->GetReferenceKeyFrame();
        nIDr = pRefKF->mnId;

        g2o::Sim3 Srw = vScw[nIDr];
        g2o::Sim3 correctedSwr = vCorrectedSwc[nIDr];

        cv::Mat P3Dw = pMP->GetWorldPos();
        Eigen::Matrix<double,3,1> eigP3Dw = Converter::toVector3d(P3Dw);
        Eigen::Matrix<double,3,1> eigCorrectedP3Dw = correctedSwr.map(Srw.map(eigP3Dw));

        cv::Mat cvCorrectedP3Dw = Converter::toCvMat(eigCorrectedP3Dw);
        pMP->SetWorldPos(cvCorrectedP3Dw);

        pMP->UpdateNormalAndDepth();
    }
    pMap->IncreaseChangeIndex();
}

} //namespace ORB_SLAM<|MERGE_RESOLUTION|>--- conflicted
+++ resolved
@@ -1631,14 +1631,8 @@
     pCurrentMap->IncreaseChangeIndex();
 }
 
-<<<<<<< HEAD
-void Optimizer::LocalBundleAdjustment(KeyFrame *pKF, bool* pbStopFlag, Map* pMap, int& num_fixedKF)
-{
-    //cout << "LBA" << endl;
-=======
 void Optimizer::LocalBundleAdjustment(KeyFrame *pKF, bool* pbStopFlag, Map* pMap, int& num_fixedKF, int& num_OptKF, int& num_MPs, int& num_edges)
 {    
->>>>>>> 093173ba
     // Local KeyFrames: First Breath Search from Current Keyframe
     list<KeyFrame*> lLocalKeyFrames;
 
@@ -6106,92 +6100,6 @@
         {
             Verbose::PrintMess("LBA ERROR: KF " + to_string(pKFi->mnId) + " has only " + to_string(numMonoOptPoints) + " monocular and " + to_string(numStereoOptPoints) + " stereo points", Verbose::VERBOSITY_DEBUG);
         }
-<<<<<<< HEAD
-        if(dist > 1.0)
-        {
-            if(bShowImages)
-            {
-                string strNameFile = pKFi->mNameFile;
-                cv::Mat imLeft = cv::imread(strNameFile, cv::IMREAD_UNCHANGED);
-
-                cv::cvtColor(imLeft, imLeft, cv::COLOR_GRAY2BGR);
-
-                int numPointsMono = 0, numPointsStereo = 0;
-                int numPointsMonoBad = 0, numPointsStereoBad = 0;
-                for(int i=0; i<vpMonoMPsOpt.size(); ++i)
-                {
-                    if(!vpMonoMPsOpt[i] || vpMonoMPsOpt[i]->isBad())
-                    {
-                        continue;
-                    }
-                    int index = get<0>(vpMonoMPsOpt[i]->GetIndexInKeyFrame(pKFi));
-                    if(index < 0)
-                    {
-                        //cout << "LBA ERROR: KF has a monocular observation which is not recognized by the MP" << endl;
-                        //cout << "LBA: KF " << pKFi->mnId << " and MP " << vpMonoMPsOpt[i]->mnId << " with index " << endl;
-                        continue;
-                    }
-
-                    //string strNumOBs = to_string(vpMapPointsKF[i]->Observations());
-                    cv::circle(imLeft, pKFi->mvKeys[index].pt, 2, cv::Scalar(255, 0, 0));
-                    //cv::putText(imLeft, strNumOBs, pKF->mvKeys[i].pt, CV_FONT_HERSHEY_DUPLEX, 1, cv::Scalar(255, 0, 0));
-                    numPointsMono++;
-                 }
-
-                 for(int i=0; i<vpStereoMPsOpt.size(); ++i)
-                 {
-                     if(!vpStereoMPsOpt[i] || vpStereoMPsOpt[i]->isBad())
-                     {
-                         continue;
-                     }
-                     int index = get<0>(vpStereoMPsOpt[i]->GetIndexInKeyFrame(pKFi));
-                     if(index < 0)
-                     {
-                         //cout << "LBA: KF has a stereo observation which is not recognized by the MP" << endl;
-                         //cout << "LBA: KF " << pKFi->mnId << " and MP " << vpStereoMPsOpt[i]->mnId << endl;
-                         continue;
-                      }
-
-                      //string strNumOBs = to_string(vpMapPointsKF[i]->Observations());
-                      cv::circle(imLeft, pKFi->mvKeys[index].pt, 2, cv::Scalar(0, 255, 0));
-                      //cv::putText(imLeft, strNumOBs, pKF->mvKeys[i].pt, CV_FONT_HERSHEY_DUPLEX, 1, cv::Scalar(255, 0, 0));
-                      numPointsStereo++;
-                 }
-
-                 for(int i=0; i<vpMonoMPsBad.size(); ++i)
-                 {
-                     if(!vpMonoMPsBad[i] || vpMonoMPsBad[i]->isBad())
-                     {
-                         continue;
-                     }
-                     int index = get<0>(vpMonoMPsBad[i]->GetIndexInKeyFrame(pKFi));
-                     if(index < 0)
-                     {
-                         //cout << "LBA ERROR: KF has a monocular observation which is not recognized by the MP" << endl;
-                         //cout << "LBA: KF " << pKFi->mnId << " and MP " << vpMonoMPsOpt[i]->mnId << " with index " << endl;
-                         continue;
-                     }
-
-                    //string strNumOBs = to_string(vpMapPointsKF[i]->Observations());
-                    cv::circle(imLeft, pKFi->mvKeys[index].pt, 2, cv::Scalar(0, 0, 255));
-                    //cv::putText(imLeft, strNumOBs, pKF->mvKeys[i].pt, CV_FONT_HERSHEY_DUPLEX, 1, cv::Scalar(255, 0, 0));
-                    numPointsMonoBad++;
-                }
-                for(int i=0; i<vpStereoMPsBad.size(); ++i)
-                {
-                    if(!vpStereoMPsBad[i] || vpStereoMPsBad[i]->isBad())
-                    {
-                        continue;
-                    }
-                    int index = get<0>(vpStereoMPsBad[i]->GetIndexInKeyFrame(pKFi));
-                    if(index < 0)
-                    {
-                        //cout << "LBA: KF has a stereo observation which is not recognized by the MP" << endl;
-                        //cout << "LBA: KF " << pKFi->mnId << " and MP " << vpStereoMPsOpt[i]->mnId << endl;
-                        continue;
-                    }
-=======
->>>>>>> 093173ba
 
         pKFi->SetPose(Tiw);
 
