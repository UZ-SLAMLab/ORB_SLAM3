/**
* This file is part of ORB-SLAM3
*
* Copyright (C) 2017-2021 Carlos Campos, Richard Elvira, Juan J. Gómez Rodríguez, José M.M. Montiel and Juan D. Tardós, University of Zaragoza.
* Copyright (C) 2014-2016 Raúl Mur-Artal, José M.M. Montiel and Juan D. Tardós, University of Zaragoza.
*
* ORB-SLAM3 is free software: you can redistribute it and/or modify it under the terms of the GNU General Public
* License as published by the Free Software Foundation, either version 3 of the License, or
* (at your option) any later version.
*
* ORB-SLAM3 is distributed in the hope that it will be useful, but WITHOUT ANY WARRANTY; without even
* the implied warranty of MERCHANTABILITY or FITNESS FOR A PARTICULAR PURPOSE. See the
* GNU General Public License for more details.
*
* You should have received a copy of the GNU General Public License along with ORB-SLAM3.
* If not, see <http://www.gnu.org/licenses/>.
*/


#include "Tracking.h"

#include "ORBmatcher.h"
#include "FrameDrawer.h"
#include "Converter.h"
#include "G2oTypes.h"
#include "Optimizer.h"
#include "Pinhole.h"
#include "KannalaBrandt8.h"
#include "MLPnPsolver.h"
#include "GeometricTools.h"

#include <iostream>

#include <mutex>
#include <chrono>


using namespace std;

namespace ORB_SLAM3
{


Tracking::Tracking(System *pSys, ORBVocabulary* pVoc, FrameDrawer *pFrameDrawer, MapDrawer *pMapDrawer, Atlas *pAtlas, KeyFrameDatabase* pKFDB, const string &strSettingPath, const int sensor, Settings* settings, const string &_nameSeq):
    mState(NO_IMAGES_YET), mSensor(sensor), mTrackedFr(0), mbStep(false),
    mbOnlyTracking(false), mbMapUpdated(false), mbVO(false), mpORBVocabulary(pVoc), mpKeyFrameDB(pKFDB),
    mbReadyToInitializate(false), mpSystem(pSys), mpViewer(NULL), mpFrameDrawer(pFrameDrawer), mpMapDrawer(pMapDrawer),
    bStepByStep(false), mpAtlas(pAtlas), mpLastKeyFrame(static_cast<KeyFrame*>(NULL)), mnLastRelocFrameId(0), time_recently_lost(5.0),
    mnFirstFrameId(0), mnInitialFrameId(0), mbCreatedMap(false), mpCamera2(nullptr)
{
    // Load camera parameters from settings file
    if(settings){
        newParameterLoader(settings);
    }
    else{
        cv::FileStorage fSettings(strSettingPath, cv::FileStorage::READ);

        bool b_parse_cam = ParseCamParamFile(fSettings);
        if(!b_parse_cam)
        {
            std::cout << "*Error with the camera parameters in the config file*" << std::endl;
        }

        // Load ORB parameters
        bool b_parse_orb = ParseORBParamFile(fSettings);
        if(!b_parse_orb)
        {
            std::cout << "*Error with the ORB parameters in the config file*" << std::endl;
        }

        bool b_parse_imu = true;
        if(sensor==System::IMU_MONOCULAR || sensor==System::IMU_STEREO || sensor==System::IMU_RGBD)
        {
            b_parse_imu = ParseIMUParamFile(fSettings);
            if(!b_parse_imu)
            {
                std::cout << "*Error with the IMU parameters in the config file*" << std::endl;
            }

            mnFramesToResetIMU = mMaxFrames;
        }

        if(!b_parse_cam || !b_parse_orb || !b_parse_imu)
        {
            std::cerr << "**ERROR in the config file, the format is not correct**" << std::endl;
            try
            {
                throw -1;
            }
            catch(exception &e)
            {

            }
        }
    }

    initID = 0; lastID = 0;
    mbInitWith3KFs = false;
    mnNumDataset = 0;

    vector<GeometricCamera*> vpCams = mpAtlas->GetAllCameras();
    std::cout << "There are " << vpCams.size() << " cameras in the atlas" << std::endl;
    for(GeometricCamera* pCam : vpCams)
    {
        std::cout << "Camera " << pCam->GetId();
        if(pCam->GetType() == GeometricCamera::CAM_PINHOLE)
        {
            std::cout << " is pinhole" << std::endl;
        }
        else if(pCam->GetType() == GeometricCamera::CAM_FISHEYE)
        {
            std::cout << " is fisheye" << std::endl;
        }
        else
        {
            std::cout << " is unknown" << std::endl;
        }
    }

#ifdef REGISTER_TIMES
    vdRectStereo_ms.clear();
    vdResizeImage_ms.clear();
    vdORBExtract_ms.clear();
    vdStereoMatch_ms.clear();
    vdIMUInteg_ms.clear();
    vdPosePred_ms.clear();
    vdLMTrack_ms.clear();
    vdNewKF_ms.clear();
    vdTrackTotal_ms.clear();
#endif
}

#ifdef REGISTER_TIMES
double calcAverage(vector<double> v_times)
{
    double accum = 0;
    for(double value : v_times)
    {
        accum += value;
    }

    return accum / v_times.size();
}

double calcDeviation(vector<double> v_times, double average)
{
    double accum = 0;
    for(double value : v_times)
    {
        accum += pow(value - average, 2);
    }
    return sqrt(accum / v_times.size());
}

double calcAverage(vector<int> v_values)
{
    double accum = 0;
    int total = 0;
    for(double value : v_values)
    {
        if(value == 0)
            continue;
        accum += value;
        total++;
    }

    return accum / total;
}

double calcDeviation(vector<int> v_values, double average)
{
    double accum = 0;
    int total = 0;
    for(double value : v_values)
    {
        if(value == 0)
            continue;
        accum += pow(value - average, 2);
        total++;
    }
    return sqrt(accum / total);
}

void Tracking::LocalMapStats2File()
{
    ofstream f;
    f.open("LocalMapTimeStats.txt");
    f << fixed << setprecision(6);
    f << "#Stereo rect[ms], MP culling[ms], MP creation[ms], LBA[ms], KF culling[ms], Total[ms]" << endl;
    for(int i=0; i<mpLocalMapper->vdLMTotal_ms.size(); ++i)
    {
        f << mpLocalMapper->vdKFInsert_ms[i] << "," << mpLocalMapper->vdMPCulling_ms[i] << ","
          << mpLocalMapper->vdMPCreation_ms[i] << "," << mpLocalMapper->vdLBASync_ms[i] << ","
          << mpLocalMapper->vdKFCullingSync_ms[i] <<  "," << mpLocalMapper->vdLMTotal_ms[i] << endl;
    }

    f.close();

    f.open("LBA_Stats.txt");
    f << fixed << setprecision(6);
    f << "#LBA time[ms], KF opt[#], KF fixed[#], MP[#], Edges[#]" << endl;
    for(int i=0; i<mpLocalMapper->vdLBASync_ms.size(); ++i)
    {
        f << mpLocalMapper->vdLBASync_ms[i] << "," << mpLocalMapper->vnLBA_KFopt[i] << ","
          << mpLocalMapper->vnLBA_KFfixed[i] << "," << mpLocalMapper->vnLBA_MPs[i] << ","
          << mpLocalMapper->vnLBA_edges[i] << endl;
    }


    f.close();
}

void Tracking::TrackStats2File()
{
    ofstream f;
    f.open("SessionInfo.txt");
    f << fixed;
    f << "Number of KFs: " << mpAtlas->GetAllKeyFrames().size() << endl;
    f << "Number of MPs: " << mpAtlas->GetAllMapPoints().size() << endl;

    f << "OpenCV version: " << CV_VERSION << endl;

    f.close();

    f.open("TrackingTimeStats.txt");
    f << fixed << setprecision(6);

    f << "#Image Rect[ms], Image Resize[ms], ORB ext[ms], Stereo match[ms], IMU preint[ms], Pose pred[ms], LM track[ms], KF dec[ms], Total[ms]" << endl;

    for(int i=0; i<vdTrackTotal_ms.size(); ++i)
    {
        double stereo_rect = 0.0;
        if(!vdRectStereo_ms.empty())
        {
            stereo_rect = vdRectStereo_ms[i];
        }

        double resize_image = 0.0;
        if(!vdResizeImage_ms.empty())
        {
            resize_image = vdResizeImage_ms[i];
        }

        double stereo_match = 0.0;
        if(!vdStereoMatch_ms.empty())
        {
            stereo_match = vdStereoMatch_ms[i];
        }

        double imu_preint = 0.0;
        if(!vdIMUInteg_ms.empty())
        {
            imu_preint = vdIMUInteg_ms[i];
        }

        f << stereo_rect << "," << resize_image << "," << vdORBExtract_ms[i] << "," << stereo_match << "," << imu_preint << ","
          << vdPosePred_ms[i] <<  "," << vdLMTrack_ms[i] << "," << vdNewKF_ms[i] << "," << vdTrackTotal_ms[i] << endl;
    }

    f.close();
}

void Tracking::PrintTimeStats()
{
    // Save data in files
    TrackStats2File();
    LocalMapStats2File();


    ofstream f;
    f.open("ExecMean.txt");
    f << fixed;
    //Report the mean and std of each one
    std::cout << std::endl << " TIME STATS in ms (mean$\\pm$std)" << std::endl;
    f << " TIME STATS in ms (mean$\\pm$std)" << std::endl;
    cout << "OpenCV version: " << CV_VERSION << endl;
    f << "OpenCV version: " << CV_VERSION << endl;
    std::cout << "---------------------------" << std::endl;
    std::cout << "Tracking" << std::setprecision(5) << std::endl << std::endl;
    f << "---------------------------" << std::endl;
    f << "Tracking" << std::setprecision(5) << std::endl << std::endl;
    double average, deviation;
    if(!vdRectStereo_ms.empty())
    {
        average = calcAverage(vdRectStereo_ms);
        deviation = calcDeviation(vdRectStereo_ms, average);
        std::cout << "Stereo Rectification: " << average << "$\\pm$" << deviation << std::endl;
        f << "Stereo Rectification: " << average << "$\\pm$" << deviation << std::endl;
    }

    if(!vdResizeImage_ms.empty())
    {
        average = calcAverage(vdResizeImage_ms);
        deviation = calcDeviation(vdResizeImage_ms, average);
        std::cout << "Image Resize: " << average << "$\\pm$" << deviation << std::endl;
        f << "Image Resize: " << average << "$\\pm$" << deviation << std::endl;
    }

    average = calcAverage(vdORBExtract_ms);
    deviation = calcDeviation(vdORBExtract_ms, average);
    std::cout << "ORB Extraction: " << average << "$\\pm$" << deviation << std::endl;
    f << "ORB Extraction: " << average << "$\\pm$" << deviation << std::endl;

    if(!vdStereoMatch_ms.empty())
    {
        average = calcAverage(vdStereoMatch_ms);
        deviation = calcDeviation(vdStereoMatch_ms, average);
        std::cout << "Stereo Matching: " << average << "$\\pm$" << deviation << std::endl;
        f << "Stereo Matching: " << average << "$\\pm$" << deviation << std::endl;
    }

    if(!vdIMUInteg_ms.empty())
    {
        average = calcAverage(vdIMUInteg_ms);
        deviation = calcDeviation(vdIMUInteg_ms, average);
        std::cout << "IMU Preintegration: " << average << "$\\pm$" << deviation << std::endl;
        f << "IMU Preintegration: " << average << "$\\pm$" << deviation << std::endl;
    }

    average = calcAverage(vdPosePred_ms);
    deviation = calcDeviation(vdPosePred_ms, average);
    std::cout << "Pose Prediction: " << average << "$\\pm$" << deviation << std::endl;
    f << "Pose Prediction: " << average << "$\\pm$" << deviation << std::endl;

    average = calcAverage(vdLMTrack_ms);
    deviation = calcDeviation(vdLMTrack_ms, average);
    std::cout << "LM Track: " << average << "$\\pm$" << deviation << std::endl;
    f << "LM Track: " << average << "$\\pm$" << deviation << std::endl;

    average = calcAverage(vdNewKF_ms);
    deviation = calcDeviation(vdNewKF_ms, average);
    std::cout << "New KF decision: " << average << "$\\pm$" << deviation << std::endl;
    f << "New KF decision: " << average << "$\\pm$" << deviation << std::endl;

    average = calcAverage(vdTrackTotal_ms);
    deviation = calcDeviation(vdTrackTotal_ms, average);
    std::cout << "Total Tracking: " << average << "$\\pm$" << deviation << std::endl;
    f << "Total Tracking: " << average << "$\\pm$" << deviation << std::endl;

    // Local Mapping time stats
    std::cout << std::endl << std::endl << std::endl;
    std::cout << "Local Mapping" << std::endl << std::endl;
    f << std::endl << "Local Mapping" << std::endl << std::endl;

    average = calcAverage(mpLocalMapper->vdKFInsert_ms);
    deviation = calcDeviation(mpLocalMapper->vdKFInsert_ms, average);
    std::cout << "KF Insertion: " << average << "$\\pm$" << deviation << std::endl;
    f << "KF Insertion: " << average << "$\\pm$" << deviation << std::endl;

    average = calcAverage(mpLocalMapper->vdMPCulling_ms);
    deviation = calcDeviation(mpLocalMapper->vdMPCulling_ms, average);
    std::cout << "MP Culling: " << average << "$\\pm$" << deviation << std::endl;
    f << "MP Culling: " << average << "$\\pm$" << deviation << std::endl;

    average = calcAverage(mpLocalMapper->vdMPCreation_ms);
    deviation = calcDeviation(mpLocalMapper->vdMPCreation_ms, average);
    std::cout << "MP Creation: " << average << "$\\pm$" << deviation << std::endl;
    f << "MP Creation: " << average << "$\\pm$" << deviation << std::endl;

    average = calcAverage(mpLocalMapper->vdLBA_ms);
    deviation = calcDeviation(mpLocalMapper->vdLBA_ms, average);
    std::cout << "LBA: " << average << "$\\pm$" << deviation << std::endl;
    f << "LBA: " << average << "$\\pm$" << deviation << std::endl;

    average = calcAverage(mpLocalMapper->vdKFCulling_ms);
    deviation = calcDeviation(mpLocalMapper->vdKFCulling_ms, average);
    std::cout << "KF Culling: " << average << "$\\pm$" << deviation << std::endl;
    f << "KF Culling: " << average << "$\\pm$" << deviation << std::endl;

    average = calcAverage(mpLocalMapper->vdLMTotal_ms);
    deviation = calcDeviation(mpLocalMapper->vdLMTotal_ms, average);
    std::cout << "Total Local Mapping: " << average << "$\\pm$" << deviation << std::endl;
    f << "Total Local Mapping: " << average << "$\\pm$" << deviation << std::endl;

    // Local Mapping LBA complexity
    std::cout << "---------------------------" << std::endl;
    std::cout << std::endl << "LBA complexity (mean$\\pm$std)" << std::endl;
    f << "---------------------------" << std::endl;
    f << std::endl << "LBA complexity (mean$\\pm$std)" << std::endl;

    average = calcAverage(mpLocalMapper->vnLBA_edges);
    deviation = calcDeviation(mpLocalMapper->vnLBA_edges, average);
    std::cout << "LBA Edges: " << average << "$\\pm$" << deviation << std::endl;
    f << "LBA Edges: " << average << "$\\pm$" << deviation << std::endl;

    average = calcAverage(mpLocalMapper->vnLBA_KFopt);
    deviation = calcDeviation(mpLocalMapper->vnLBA_KFopt, average);
    std::cout << "LBA KF optimized: " << average << "$\\pm$" << deviation << std::endl;
    f << "LBA KF optimized: " << average << "$\\pm$" << deviation << std::endl;

    average = calcAverage(mpLocalMapper->vnLBA_KFfixed);
    deviation = calcDeviation(mpLocalMapper->vnLBA_KFfixed, average);
    std::cout << "LBA KF fixed: " << average << "$\\pm$" << deviation << std::endl;
    f << "LBA KF fixed: " << average << "$\\pm$" << deviation << std::endl;

    average = calcAverage(mpLocalMapper->vnLBA_MPs);
    deviation = calcDeviation(mpLocalMapper->vnLBA_MPs, average);
    std::cout << "LBA MP: " << average << "$\\pm$" << deviation << std::endl << std::endl;
    f << "LBA MP: " << average << "$\\pm$" << deviation << std::endl << std::endl;

    std::cout << "LBA executions: " << mpLocalMapper->nLBA_exec << std::endl;
    std::cout << "LBA aborts: " << mpLocalMapper->nLBA_abort << std::endl;
    f << "LBA executions: " << mpLocalMapper->nLBA_exec << std::endl;
    f << "LBA aborts: " << mpLocalMapper->nLBA_abort << std::endl;

    // Map complexity
    std::cout << "---------------------------" << std::endl;
    std::cout << std::endl << "Map complexity" << std::endl;
    std::cout << "KFs in map: " << mpAtlas->GetAllKeyFrames().size() << std::endl;
    std::cout << "MPs in map: " << mpAtlas->GetAllMapPoints().size() << std::endl;
    f << "---------------------------" << std::endl;
    f << std::endl << "Map complexity" << std::endl;
    vector<Map*> vpMaps = mpAtlas->GetAllMaps();
    Map* pBestMap = vpMaps[0];
    for(int i=1; i<vpMaps.size(); ++i)
    {
        if(pBestMap->GetAllKeyFrames().size() < vpMaps[i]->GetAllKeyFrames().size())
        {
            pBestMap = vpMaps[i];
        }
    }

    f << "KFs in map: " << pBestMap->GetAllKeyFrames().size() << std::endl;
    f << "MPs in map: " << pBestMap->GetAllMapPoints().size() << std::endl;

    f << "---------------------------" << std::endl;
    f << std::endl << "Place Recognition (mean$\\pm$std)" << std::endl;
    std::cout << "---------------------------" << std::endl;
    std::cout << std::endl << "Place Recognition (mean$\\pm$std)" << std::endl;
    average = calcAverage(mpLoopClosing->vdDataQuery_ms);
    deviation = calcDeviation(mpLoopClosing->vdDataQuery_ms, average);
    f << "Database Query: " << average << "$\\pm$" << deviation << std::endl;
    std::cout << "Database Query: " << average << "$\\pm$" << deviation << std::endl;
    average = calcAverage(mpLoopClosing->vdEstSim3_ms);
    deviation = calcDeviation(mpLoopClosing->vdEstSim3_ms, average);
    f << "SE3 estimation: " << average << "$\\pm$" << deviation << std::endl;
    std::cout << "SE3 estimation: " << average << "$\\pm$" << deviation << std::endl;
    average = calcAverage(mpLoopClosing->vdPRTotal_ms);
    deviation = calcDeviation(mpLoopClosing->vdPRTotal_ms, average);
    f << "Total Place Recognition: " << average << "$\\pm$" << deviation << std::endl << std::endl;
    std::cout << "Total Place Recognition: " << average << "$\\pm$" << deviation << std::endl << std::endl;

    f << std::endl << "Loop Closing (mean$\\pm$std)" << std::endl;
    std::cout << std::endl << "Loop Closing (mean$\\pm$std)" << std::endl;
    average = calcAverage(mpLoopClosing->vdLoopFusion_ms);
    deviation = calcDeviation(mpLoopClosing->vdLoopFusion_ms, average);
    f << "Loop Fusion: " << average << "$\\pm$" << deviation << std::endl;
    std::cout << "Loop Fusion: " << average << "$\\pm$" << deviation << std::endl;
    average = calcAverage(mpLoopClosing->vdLoopOptEss_ms);
    deviation = calcDeviation(mpLoopClosing->vdLoopOptEss_ms, average);
    f << "Essential Graph: " << average << "$\\pm$" << deviation << std::endl;
    std::cout << "Essential Graph: " << average << "$\\pm$" << deviation << std::endl;
    average = calcAverage(mpLoopClosing->vdLoopTotal_ms);
    deviation = calcDeviation(mpLoopClosing->vdLoopTotal_ms, average);
    f << "Total Loop Closing: " << average << "$\\pm$" << deviation << std::endl << std::endl;
    std::cout << "Total Loop Closing: " << average << "$\\pm$" << deviation << std::endl << std::endl;

    f << "Numb exec: " << mpLoopClosing->nLoop << std::endl;
    std::cout << "Num exec: " << mpLoopClosing->nLoop << std::endl;
    average = calcAverage(mpLoopClosing->vnLoopKFs);
    deviation = calcDeviation(mpLoopClosing->vnLoopKFs, average);
    f << "Number of KFs: " << average << "$\\pm$" << deviation << std::endl;
    std::cout << "Number of KFs: " << average << "$\\pm$" << deviation << std::endl;

    f << std::endl << "Map Merging (mean$\\pm$std)" << std::endl;
    std::cout << std::endl << "Map Merging (mean$\\pm$std)" << std::endl;
    average = calcAverage(mpLoopClosing->vdMergeMaps_ms);
    deviation = calcDeviation(mpLoopClosing->vdMergeMaps_ms, average);
    f << "Merge Maps: " << average << "$\\pm$" << deviation << std::endl;
    std::cout << "Merge Maps: " << average << "$\\pm$" << deviation << std::endl;
    average = calcAverage(mpLoopClosing->vdWeldingBA_ms);
    deviation = calcDeviation(mpLoopClosing->vdWeldingBA_ms, average);
    f << "Welding BA: " << average << "$\\pm$" << deviation << std::endl;
    std::cout << "Welding BA: " << average << "$\\pm$" << deviation << std::endl;
    average = calcAverage(mpLoopClosing->vdMergeOptEss_ms);
    deviation = calcDeviation(mpLoopClosing->vdMergeOptEss_ms, average);
    f << "Optimization Ess.: " << average << "$\\pm$" << deviation << std::endl;
    std::cout << "Optimization Ess.: " << average << "$\\pm$" << deviation << std::endl;
    average = calcAverage(mpLoopClosing->vdMergeTotal_ms);
    deviation = calcDeviation(mpLoopClosing->vdMergeTotal_ms, average);
    f << "Total Map Merging: " << average << "$\\pm$" << deviation << std::endl << std::endl;
    std::cout << "Total Map Merging: " << average << "$\\pm$" << deviation << std::endl << std::endl;

    f << "Numb exec: " << mpLoopClosing->nMerges << std::endl;
    std::cout << "Num exec: " << mpLoopClosing->nMerges << std::endl;
    average = calcAverage(mpLoopClosing->vnMergeKFs);
    deviation = calcDeviation(mpLoopClosing->vnMergeKFs, average);
    f << "Number of KFs: " << average << "$\\pm$" << deviation << std::endl;
    std::cout << "Number of KFs: " << average << "$\\pm$" << deviation << std::endl;
    average = calcAverage(mpLoopClosing->vnMergeMPs);
    deviation = calcDeviation(mpLoopClosing->vnMergeMPs, average);
    f << "Number of MPs: " << average << "$\\pm$" << deviation << std::endl;
    std::cout << "Number of MPs: " << average << "$\\pm$" << deviation << std::endl;

    f << std::endl << "Full GBA (mean$\\pm$std)" << std::endl;
    std::cout << std::endl << "Full GBA (mean$\\pm$std)" << std::endl;
    average = calcAverage(mpLoopClosing->vdGBA_ms);
    deviation = calcDeviation(mpLoopClosing->vdGBA_ms, average);
    f << "GBA: " << average << "$\\pm$" << deviation << std::endl;
    std::cout << "GBA: " << average << "$\\pm$" << deviation << std::endl;
    average = calcAverage(mpLoopClosing->vdUpdateMap_ms);
    deviation = calcDeviation(mpLoopClosing->vdUpdateMap_ms, average);
    f << "Map Update: " << average << "$\\pm$" << deviation << std::endl;
    std::cout << "Map Update: " << average << "$\\pm$" << deviation << std::endl;
    average = calcAverage(mpLoopClosing->vdFGBATotal_ms);
    deviation = calcDeviation(mpLoopClosing->vdFGBATotal_ms, average);
    f << "Total Full GBA: " << average << "$\\pm$" << deviation << std::endl << std::endl;
    std::cout << "Total Full GBA: " << average << "$\\pm$" << deviation << std::endl << std::endl;

    f << "Numb exec: " << mpLoopClosing->nFGBA_exec << std::endl;
    std::cout << "Num exec: " << mpLoopClosing->nFGBA_exec << std::endl;
    f << "Numb abort: " << mpLoopClosing->nFGBA_abort << std::endl;
    std::cout << "Num abort: " << mpLoopClosing->nFGBA_abort << std::endl;
    average = calcAverage(mpLoopClosing->vnGBAKFs);
    deviation = calcDeviation(mpLoopClosing->vnGBAKFs, average);
    f << "Number of KFs: " << average << "$\\pm$" << deviation << std::endl;
    std::cout << "Number of KFs: " << average << "$\\pm$" << deviation << std::endl;
    average = calcAverage(mpLoopClosing->vnGBAMPs);
    deviation = calcDeviation(mpLoopClosing->vnGBAMPs, average);
    f << "Number of MPs: " << average << "$\\pm$" << deviation << std::endl;
    std::cout << "Number of MPs: " << average << "$\\pm$" << deviation << std::endl;

    f.close();

}

#endif

Tracking::~Tracking()
{
    //f_track_stats.close();

}

void Tracking::newParameterLoader(Settings *settings) {
    mpCamera = settings->camera1();
    mpCamera = mpAtlas->AddCamera(mpCamera);

    if(settings->needToUndistort()){
        mDistCoef = settings->camera1DistortionCoef();
    }
    else{
        mDistCoef = cv::Mat::zeros(4,1,CV_32F);
    }

    //TODO: missing image scaling and rectification
    mImageScale = 1.0f;

    mK = cv::Mat::eye(3,3,CV_32F);
    mK.at<float>(0,0) = mpCamera->getParameter(0);
    mK.at<float>(1,1) = mpCamera->getParameter(1);
    mK.at<float>(0,2) = mpCamera->getParameter(2);
    mK.at<float>(1,2) = mpCamera->getParameter(3);

    mK_.setIdentity();
    mK_(0,0) = mpCamera->getParameter(0);
    mK_(1,1) = mpCamera->getParameter(1);
    mK_(0,2) = mpCamera->getParameter(2);
    mK_(1,2) = mpCamera->getParameter(3);

    if((mSensor==System::STEREO || mSensor==System::IMU_STEREO || mSensor==System::IMU_RGBD) &&
        settings->cameraType() == Settings::KannalaBrandt){
        mpCamera2 = settings->camera2();
        mpCamera2 = mpAtlas->AddCamera(mpCamera2);

        mTlr = settings->Tlr();

        mpFrameDrawer->both = true;
    }

    if(mSensor==System::STEREO || mSensor==System::RGBD || mSensor==System::IMU_STEREO || mSensor==System::IMU_RGBD ){
        mbf = settings->bf();
        mThDepth = settings->b() * settings->thDepth();
    }

    if(mSensor==System::RGBD || mSensor==System::IMU_RGBD){
        mDepthMapFactor = settings->depthMapFactor();
        if(fabs(mDepthMapFactor)<1e-5)
            mDepthMapFactor=1;
        else
            mDepthMapFactor = 1.0f/mDepthMapFactor;
    }

    mMinFrames = 0;
    mMaxFrames = settings->fps();
    mbRGB = settings->rgb();

    //ORB parameters
    int nFeatures = settings->nFeatures();
    int nLevels = settings->nLevels();
    int fIniThFAST = settings->initThFAST();
    int fMinThFAST = settings->minThFAST();
    float fScaleFactor = settings->scaleFactor();

    mpORBextractorLeft = new ORBextractor(nFeatures,fScaleFactor,nLevels,fIniThFAST,fMinThFAST);

    if(mSensor==System::STEREO || mSensor==System::IMU_STEREO)
        mpORBextractorRight = new ORBextractor(nFeatures,fScaleFactor,nLevels,fIniThFAST,fMinThFAST);

    if(mSensor==System::MONOCULAR || mSensor==System::IMU_MONOCULAR)
        mpIniORBextractor = new ORBextractor(5*nFeatures,fScaleFactor,nLevels,fIniThFAST,fMinThFAST);

    //IMU parameters
    Sophus::SE3f Tbc = settings->Tbc();
    mInsertKFsLost = settings->insertKFsWhenLost();
    mImuFreq = settings->imuFrequency();
    mImuPer = 0.001; //1.0 / (double) mImuFreq;     //TODO: ESTO ESTA BIEN?
    float Ng = settings->noiseGyro();
    float Na = settings->noiseAcc();
    float Ngw = settings->gyroWalk();
    float Naw = settings->accWalk();

    const float sf = sqrt(mImuFreq);
    mpImuCalib = new IMU::Calib(Tbc,Ng*sf,Na*sf,Ngw/sf,Naw/sf);

    mpImuPreintegratedFromLastKF = new IMU::Preintegrated(IMU::Bias(),*mpImuCalib);
}

bool Tracking::ParseCamParamFile(cv::FileStorage &fSettings)
{
    mDistCoef = cv::Mat::zeros(4,1,CV_32F);
    cout << endl << "Camera Parameters: " << endl;
    bool b_miss_params = false;

    string sCameraName = fSettings["Camera.type"];
    if(sCameraName == "PinHole")
    {
        float fx, fy, cx, cy;
        mImageScale = 1.f;

        // Camera calibration parameters
        cv::FileNode node = fSettings["Camera.fx"];
        if(!node.empty() && node.isReal())
        {
            fx = node.real();
        }
        else
        {
            std::cerr << "*Camera.fx parameter doesn't exist or is not a real number*" << std::endl;
            b_miss_params = true;
        }

        node = fSettings["Camera.fy"];
        if(!node.empty() && node.isReal())
        {
            fy = node.real();
        }
        else
        {
            std::cerr << "*Camera.fy parameter doesn't exist or is not a real number*" << std::endl;
            b_miss_params = true;
        }

        node = fSettings["Camera.cx"];
        if(!node.empty() && node.isReal())
        {
            cx = node.real();
        }
        else
        {
            std::cerr << "*Camera.cx parameter doesn't exist or is not a real number*" << std::endl;
            b_miss_params = true;
        }

        node = fSettings["Camera.cy"];
        if(!node.empty() && node.isReal())
        {
            cy = node.real();
        }
        else
        {
            std::cerr << "*Camera.cy parameter doesn't exist or is not a real number*" << std::endl;
            b_miss_params = true;
        }

        // Distortion parameters
        node = fSettings["Camera.k1"];
        if(!node.empty() && node.isReal())
        {
            mDistCoef.at<float>(0) = node.real();
        }
        else
        {
            std::cerr << "*Camera.k1 parameter doesn't exist or is not a real number*" << std::endl;
            b_miss_params = true;
        }

        node = fSettings["Camera.k2"];
        if(!node.empty() && node.isReal())
        {
            mDistCoef.at<float>(1) = node.real();
        }
        else
        {
            std::cerr << "*Camera.k2 parameter doesn't exist or is not a real number*" << std::endl;
            b_miss_params = true;
        }

        node = fSettings["Camera.p1"];
        if(!node.empty() && node.isReal())
        {
            mDistCoef.at<float>(2) = node.real();
        }
        else
        {
            std::cerr << "*Camera.p1 parameter doesn't exist or is not a real number*" << std::endl;
            b_miss_params = true;
        }

        node = fSettings["Camera.p2"];
        if(!node.empty() && node.isReal())
        {
            mDistCoef.at<float>(3) = node.real();
        }
        else
        {
            std::cerr << "*Camera.p2 parameter doesn't exist or is not a real number*" << std::endl;
            b_miss_params = true;
        }

        node = fSettings["Camera.k3"];
        if(!node.empty() && node.isReal())
        {
            mDistCoef.resize(5);
            mDistCoef.at<float>(4) = node.real();
        }

        node = fSettings["Camera.imageScale"];
        if(!node.empty() && node.isReal())
        {
            mImageScale = node.real();
        }

        if(b_miss_params)
        {
            return false;
        }

        if(mImageScale != 1.f)
        {
            // K matrix parameters must be scaled.
            fx = fx * mImageScale;
            fy = fy * mImageScale;
            cx = cx * mImageScale;
            cy = cy * mImageScale;
        }

        vector<float> vCamCalib{fx,fy,cx,cy};

        mpCamera = new Pinhole(vCamCalib);

        mpCamera = mpAtlas->AddCamera(mpCamera);

        std::cout << "- Camera: Pinhole" << std::endl;
        std::cout << "- Image scale: " << mImageScale << std::endl;
        std::cout << "- fx: " << fx << std::endl;
        std::cout << "- fy: " << fy << std::endl;
        std::cout << "- cx: " << cx << std::endl;
        std::cout << "- cy: " << cy << std::endl;
        std::cout << "- k1: " << mDistCoef.at<float>(0) << std::endl;
        std::cout << "- k2: " << mDistCoef.at<float>(1) << std::endl;


        std::cout << "- p1: " << mDistCoef.at<float>(2) << std::endl;
        std::cout << "- p2: " << mDistCoef.at<float>(3) << std::endl;

        if(mDistCoef.rows==5)
            std::cout << "- k3: " << mDistCoef.at<float>(4) << std::endl;

        mK = cv::Mat::eye(3,3,CV_32F);
        mK.at<float>(0,0) = fx;
        mK.at<float>(1,1) = fy;
        mK.at<float>(0,2) = cx;
        mK.at<float>(1,2) = cy;

        mK_.setIdentity();
        mK_(0,0) = fx;
        mK_(1,1) = fy;
        mK_(0,2) = cx;
        mK_(1,2) = cy;
    }
    else if(sCameraName == "KannalaBrandt8")
    {
        float fx, fy, cx, cy;
        float k1, k2, k3, k4;
        mImageScale = 1.f;

        // Camera calibration parameters
        cv::FileNode node = fSettings["Camera.fx"];
        if(!node.empty() && node.isReal())
        {
            fx = node.real();
        }
        else
        {
            std::cerr << "*Camera.fx parameter doesn't exist or is not a real number*" << std::endl;
            b_miss_params = true;
        }
        node = fSettings["Camera.fy"];
        if(!node.empty() && node.isReal())
        {
            fy = node.real();
        }
        else
        {
            std::cerr << "*Camera.fy parameter doesn't exist or is not a real number*" << std::endl;
            b_miss_params = true;
        }

        node = fSettings["Camera.cx"];
        if(!node.empty() && node.isReal())
        {
            cx = node.real();
        }
        else
        {
            std::cerr << "*Camera.cx parameter doesn't exist or is not a real number*" << std::endl;
            b_miss_params = true;
        }

        node = fSettings["Camera.cy"];
        if(!node.empty() && node.isReal())
        {
            cy = node.real();
        }
        else
        {
            std::cerr << "*Camera.cy parameter doesn't exist or is not a real number*" << std::endl;
            b_miss_params = true;
        }

        // Distortion parameters
        node = fSettings["Camera.k1"];
        if(!node.empty() && node.isReal())
        {
            k1 = node.real();
        }
        else
        {
            std::cerr << "*Camera.k1 parameter doesn't exist or is not a real number*" << std::endl;
            b_miss_params = true;
        }
        node = fSettings["Camera.k2"];
        if(!node.empty() && node.isReal())
        {
            k2 = node.real();
        }
        else
        {
            std::cerr << "*Camera.k2 parameter doesn't exist or is not a real number*" << std::endl;
            b_miss_params = true;
        }

        node = fSettings["Camera.k3"];
        if(!node.empty() && node.isReal())
        {
            k3 = node.real();
        }
        else
        {
            std::cerr << "*Camera.k3 parameter doesn't exist or is not a real number*" << std::endl;
            b_miss_params = true;
        }

        node = fSettings["Camera.k4"];
        if(!node.empty() && node.isReal())
        {
            k4 = node.real();
        }
        else
        {
            std::cerr << "*Camera.k4 parameter doesn't exist or is not a real number*" << std::endl;
            b_miss_params = true;
        }

        node = fSettings["Camera.imageScale"];
        if(!node.empty() && node.isReal())
        {
            mImageScale = node.real();
        }

        if(!b_miss_params)
        {
            if(mImageScale != 1.f)
            {
                // K matrix parameters must be scaled.
                fx = fx * mImageScale;
                fy = fy * mImageScale;
                cx = cx * mImageScale;
                cy = cy * mImageScale;
            }

            vector<float> vCamCalib{fx,fy,cx,cy,k1,k2,k3,k4};
            mpCamera = new KannalaBrandt8(vCamCalib);
            mpCamera = mpAtlas->AddCamera(mpCamera);
            std::cout << "- Camera: Fisheye" << std::endl;
            std::cout << "- Image scale: " << mImageScale << std::endl;
            std::cout << "- fx: " << fx << std::endl;
            std::cout << "- fy: " << fy << std::endl;
            std::cout << "- cx: " << cx << std::endl;
            std::cout << "- cy: " << cy << std::endl;
            std::cout << "- k1: " << k1 << std::endl;
            std::cout << "- k2: " << k2 << std::endl;
            std::cout << "- k3: " << k3 << std::endl;
            std::cout << "- k4: " << k4 << std::endl;

            mK = cv::Mat::eye(3,3,CV_32F);
            mK.at<float>(0,0) = fx;
            mK.at<float>(1,1) = fy;
            mK.at<float>(0,2) = cx;
            mK.at<float>(1,2) = cy;

            mK_.setIdentity();
            mK_(0,0) = fx;
            mK_(1,1) = fy;
            mK_(0,2) = cx;
            mK_(1,2) = cy;
        }

        if(mSensor==System::STEREO || mSensor==System::IMU_STEREO || mSensor==System::IMU_RGBD){
            // Right camera
            // Camera calibration parameters
            cv::FileNode node = fSettings["Camera2.fx"];
            if(!node.empty() && node.isReal())
            {
                fx = node.real();
            }
            else
            {
                std::cerr << "*Camera2.fx parameter doesn't exist or is not a real number*" << std::endl;
                b_miss_params = true;
            }
            node = fSettings["Camera2.fy"];
            if(!node.empty() && node.isReal())
            {
                fy = node.real();
            }
            else
            {
                std::cerr << "*Camera2.fy parameter doesn't exist or is not a real number*" << std::endl;
                b_miss_params = true;
            }

            node = fSettings["Camera2.cx"];
            if(!node.empty() && node.isReal())
            {
                cx = node.real();
            }
            else
            {
                std::cerr << "*Camera2.cx parameter doesn't exist or is not a real number*" << std::endl;
                b_miss_params = true;
            }

            node = fSettings["Camera2.cy"];
            if(!node.empty() && node.isReal())
            {
                cy = node.real();
            }
            else
            {
                std::cerr << "*Camera2.cy parameter doesn't exist or is not a real number*" << std::endl;
                b_miss_params = true;
            }

            // Distortion parameters
            node = fSettings["Camera2.k1"];
            if(!node.empty() && node.isReal())
            {
                k1 = node.real();
            }
            else
            {
                std::cerr << "*Camera2.k1 parameter doesn't exist or is not a real number*" << std::endl;
                b_miss_params = true;
            }
            node = fSettings["Camera2.k2"];
            if(!node.empty() && node.isReal())
            {
                k2 = node.real();
            }
            else
            {
                std::cerr << "*Camera2.k2 parameter doesn't exist or is not a real number*" << std::endl;
                b_miss_params = true;
            }

            node = fSettings["Camera2.k3"];
            if(!node.empty() && node.isReal())
            {
                k3 = node.real();
            }
            else
            {
                std::cerr << "*Camera2.k3 parameter doesn't exist or is not a real number*" << std::endl;
                b_miss_params = true;
            }

            node = fSettings["Camera2.k4"];
            if(!node.empty() && node.isReal())
            {
                k4 = node.real();
            }
            else
            {
                std::cerr << "*Camera2.k4 parameter doesn't exist or is not a real number*" << std::endl;
                b_miss_params = true;
            }


            int leftLappingBegin = -1;
            int leftLappingEnd = -1;

            int rightLappingBegin = -1;
            int rightLappingEnd = -1;

            node = fSettings["Camera.lappingBegin"];
            if(!node.empty() && node.isInt())
            {
                leftLappingBegin = node.operator int();
            }
            else
            {
                std::cout << "WARNING: Camera.lappingBegin not correctly defined" << std::endl;
            }
            node = fSettings["Camera.lappingEnd"];
            if(!node.empty() && node.isInt())
            {
                leftLappingEnd = node.operator int();
            }
            else
            {
                std::cout << "WARNING: Camera.lappingEnd not correctly defined" << std::endl;
            }
            node = fSettings["Camera2.lappingBegin"];
            if(!node.empty() && node.isInt())
            {
                rightLappingBegin = node.operator int();
            }
            else
            {
                std::cout << "WARNING: Camera2.lappingBegin not correctly defined" << std::endl;
            }
            node = fSettings["Camera2.lappingEnd"];
            if(!node.empty() && node.isInt())
            {
                rightLappingEnd = node.operator int();
            }
            else
            {
                std::cout << "WARNING: Camera2.lappingEnd not correctly defined" << std::endl;
            }

            node = fSettings["Tlr"];
            cv::Mat cvTlr;
            if(!node.empty())
            {
                cvTlr = node.mat();
                if(cvTlr.rows != 3 || cvTlr.cols != 4)
                {
                    std::cerr << "*Tlr matrix have to be a 3x4 transformation matrix*" << std::endl;
                    b_miss_params = true;
                }
            }
            else
            {
                std::cerr << "*Tlr matrix doesn't exist*" << std::endl;
                b_miss_params = true;
            }

            if(!b_miss_params)
            {
                if(mImageScale != 1.f)
                {
                    // K matrix parameters must be scaled.
                    fx = fx * mImageScale;
                    fy = fy * mImageScale;
                    cx = cx * mImageScale;
                    cy = cy * mImageScale;

                    leftLappingBegin = leftLappingBegin * mImageScale;
                    leftLappingEnd = leftLappingEnd * mImageScale;
                    rightLappingBegin = rightLappingBegin * mImageScale;
                    rightLappingEnd = rightLappingEnd * mImageScale;
                }

                static_cast<KannalaBrandt8*>(mpCamera)->mvLappingArea[0] = leftLappingBegin;
                static_cast<KannalaBrandt8*>(mpCamera)->mvLappingArea[1] = leftLappingEnd;

                mpFrameDrawer->both = true;

                vector<float> vCamCalib2{fx,fy,cx,cy,k1,k2,k3,k4};
                mpCamera2 = new KannalaBrandt8(vCamCalib2);
                mpCamera2 = mpAtlas->AddCamera(mpCamera2);

                mTlr = Converter::toSophus(cvTlr);

                static_cast<KannalaBrandt8*>(mpCamera2)->mvLappingArea[0] = rightLappingBegin;
                static_cast<KannalaBrandt8*>(mpCamera2)->mvLappingArea[1] = rightLappingEnd;

                std::cout << "- Camera1 Lapping: " << leftLappingBegin << ", " << leftLappingEnd << std::endl;

                std::cout << std::endl << "Camera2 Parameters:" << std::endl;
                std::cout << "- Camera: Fisheye" << std::endl;
                std::cout << "- Image scale: " << mImageScale << std::endl;
                std::cout << "- fx: " << fx << std::endl;
                std::cout << "- fy: " << fy << std::endl;
                std::cout << "- cx: " << cx << std::endl;
                std::cout << "- cy: " << cy << std::endl;
                std::cout << "- k1: " << k1 << std::endl;
                std::cout << "- k2: " << k2 << std::endl;
                std::cout << "- k3: " << k3 << std::endl;
                std::cout << "- k4: " << k4 << std::endl;

                std::cout << "- mTlr: \n" << cvTlr << std::endl;

                std::cout << "- Camera2 Lapping: " << rightLappingBegin << ", " << rightLappingEnd << std::endl;
            }
        }

        if(b_miss_params)
        {
            return false;
        }

    }
    else
    {
        std::cerr << "*Not Supported Camera Sensor*" << std::endl;
        std::cerr << "Check an example configuration file with the desired sensor" << std::endl;
    }

    if(mSensor==System::STEREO || mSensor==System::RGBD || mSensor==System::IMU_STEREO || mSensor==System::IMU_RGBD )
    {
        cv::FileNode node = fSettings["Camera.bf"];
        if(!node.empty() && node.isReal())
        {
            mbf = node.real();
            if(mImageScale != 1.f)
            {
                mbf *= mImageScale;
            }
        }
        else
        {
            std::cerr << "*Camera.bf parameter doesn't exist or is not a real number*" << std::endl;
            b_miss_params = true;
        }

    }

    float fps = fSettings["Camera.fps"];
    if(fps==0)
        fps=30;

    // Max/Min Frames to insert keyframes and to check relocalisation
    mMinFrames = 0;
    mMaxFrames = fps;

    cout << "- fps: " << fps << endl;


    int nRGB = fSettings["Camera.RGB"];
    mbRGB = nRGB;

    if(mbRGB)
        cout << "- color order: RGB (ignored if grayscale)" << endl;
    else
        cout << "- color order: BGR (ignored if grayscale)" << endl;

    if(mSensor==System::STEREO || mSensor==System::RGBD || mSensor==System::IMU_STEREO || mSensor==System::IMU_RGBD)
    {
        float fx = mpCamera->getParameter(0);
        cv::FileNode node = fSettings["ThDepth"];
        if(!node.empty()  && node.isReal())
        {
            mThDepth = node.real();
            mThDepth = mbf*mThDepth/fx;
            cout << endl << "Depth Threshold (Close/Far Points): " << mThDepth << endl;
        }
        else
        {
            std::cerr << "*ThDepth parameter doesn't exist or is not a real number*" << std::endl;
            b_miss_params = true;
        }


    }

    if(mSensor==System::RGBD || mSensor==System::IMU_RGBD)
    {
        cv::FileNode node = fSettings["DepthMapFactor"];
        if(!node.empty() && node.isReal())
        {
            mDepthMapFactor = node.real();
            if(fabs(mDepthMapFactor)<1e-5)
                mDepthMapFactor=1;
            else
                mDepthMapFactor = 1.0f/mDepthMapFactor;
        }
        else
        {
            std::cerr << "*DepthMapFactor parameter doesn't exist or is not a real number*" << std::endl;
            b_miss_params = true;
        }

    }

    if(b_miss_params)
    {
        return false;
    }

    return true;
}

bool Tracking::ParseORBParamFile(cv::FileStorage &fSettings)
{
    bool b_miss_params = false;
    int nFeatures, nLevels, fIniThFAST, fMinThFAST;
    float fScaleFactor;

    cv::FileNode node = fSettings["ORBextractor.nFeatures"];
    if(!node.empty() && node.isInt())
    {
        nFeatures = node.operator int();
    }
    else
    {
        std::cerr << "*ORBextractor.nFeatures parameter doesn't exist or is not an integer*" << std::endl;
        b_miss_params = true;
    }

    node = fSettings["ORBextractor.scaleFactor"];
    if(!node.empty() && node.isReal())
    {
        fScaleFactor = node.real();
    }
    else
    {
        std::cerr << "*ORBextractor.scaleFactor parameter doesn't exist or is not a real number*" << std::endl;
        b_miss_params = true;
    }

    node = fSettings["ORBextractor.nLevels"];
    if(!node.empty() && node.isInt())
    {
        nLevels = node.operator int();
    }
    else
    {
        std::cerr << "*ORBextractor.nLevels parameter doesn't exist or is not an integer*" << std::endl;
        b_miss_params = true;
    }

    node = fSettings["ORBextractor.iniThFAST"];
    if(!node.empty() && node.isInt())
    {
        fIniThFAST = node.operator int();
    }
    else
    {
        std::cerr << "*ORBextractor.iniThFAST parameter doesn't exist or is not an integer*" << std::endl;
        b_miss_params = true;
    }

    node = fSettings["ORBextractor.minThFAST"];
    if(!node.empty() && node.isInt())
    {
        fMinThFAST = node.operator int();
    }
    else
    {
        std::cerr << "*ORBextractor.minThFAST parameter doesn't exist or is not an integer*" << std::endl;
        b_miss_params = true;
    }

    if(b_miss_params)
    {
        return false;
    }

    mpORBextractorLeft = new ORBextractor(nFeatures,fScaleFactor,nLevels,fIniThFAST,fMinThFAST);

    if(mSensor==System::STEREO || mSensor==System::IMU_STEREO)
        mpORBextractorRight = new ORBextractor(nFeatures,fScaleFactor,nLevels,fIniThFAST,fMinThFAST);

    if(mSensor==System::MONOCULAR || mSensor==System::IMU_MONOCULAR)
        mpIniORBextractor = new ORBextractor(5*nFeatures,fScaleFactor,nLevels,fIniThFAST,fMinThFAST);

    cout << endl << "ORB Extractor Parameters: " << endl;
    cout << "- Number of Features: " << nFeatures << endl;
    cout << "- Scale Levels: " << nLevels << endl;
    cout << "- Scale Factor: " << fScaleFactor << endl;
    cout << "- Initial Fast Threshold: " << fIniThFAST << endl;
    cout << "- Minimum Fast Threshold: " << fMinThFAST << endl;

    return true;
}

bool Tracking::ParseIMUParamFile(cv::FileStorage &fSettings)
{
    bool b_miss_params = false;

    cv::Mat cvTbc;
    cv::FileNode node = fSettings["Tbc"];
    if(!node.empty())
    {
        cvTbc = node.mat();
        if(cvTbc.rows != 4 || cvTbc.cols != 4)
        {
            std::cerr << "*Tbc matrix have to be a 4x4 transformation matrix*" << std::endl;
            b_miss_params = true;
        }
    }
    else
    {
        std::cerr << "*Tbc matrix doesn't exist*" << std::endl;
        b_miss_params = true;
    }
    cout << endl;
    cout << "Left camera to Imu Transform (Tbc): " << endl << cvTbc << endl;
    Eigen::Matrix<float,4,4,Eigen::RowMajor> eigTbc(cvTbc.ptr<float>(0));
    Sophus::SE3f Tbc(eigTbc);

    node = fSettings["InsertKFsWhenLost"];
    mInsertKFsLost = true;
    if(!node.empty() && node.isInt())
    {
        mInsertKFsLost = (bool) node.operator int();
    }

    if(!mInsertKFsLost)
        cout << "Do not insert keyframes when lost visual tracking " << endl;



    float Ng, Na, Ngw, Naw;

    node = fSettings["IMU.Frequency"];
    if(!node.empty() && node.isInt())
    {
        mImuFreq = node.operator int();
        mImuPer = 0.001; //1.0 / (double) mImuFreq;
    }
    else
    {
        std::cerr << "*IMU.Frequency parameter doesn't exist or is not an integer*" << std::endl;
        b_miss_params = true;
    }

    node = fSettings["IMU.NoiseGyro"];
    if(!node.empty() && node.isReal())
    {
        Ng = node.real();
    }
    else
    {
        std::cerr << "*IMU.NoiseGyro parameter doesn't exist or is not a real number*" << std::endl;
        b_miss_params = true;
    }

    node = fSettings["IMU.NoiseAcc"];
    if(!node.empty() && node.isReal())
    {
        Na = node.real();
    }
    else
    {
        std::cerr << "*IMU.NoiseAcc parameter doesn't exist or is not a real number*" << std::endl;
        b_miss_params = true;
    }

    node = fSettings["IMU.GyroWalk"];
    if(!node.empty() && node.isReal())
    {
        Ngw = node.real();
    }
    else
    {
        std::cerr << "*IMU.GyroWalk parameter doesn't exist or is not a real number*" << std::endl;
        b_miss_params = true;
    }

    node = fSettings["IMU.AccWalk"];
    if(!node.empty() && node.isReal())
    {
        Naw = node.real();
    }
    else
    {
        std::cerr << "*IMU.AccWalk parameter doesn't exist or is not a real number*" << std::endl;
        b_miss_params = true;
    }

    node = fSettings["IMU.fastInit"];
    mFastInit = false;
    if(!node.empty())
    {
        mFastInit = static_cast<int>(fSettings["IMU.fastInit"]) != 0;
    }

    if(mFastInit)
        cout << "Fast IMU initialization. Acceleration is not checked \n";

    if(b_miss_params)
    {
        return false;
    }

    const float sf = sqrt(mImuFreq);
    cout << endl;
    cout << "IMU frequency: " << mImuFreq << " Hz" << endl;
    cout << "IMU gyro noise: " << Ng << " rad/s/sqrt(Hz)" << endl;
    cout << "IMU gyro walk: " << Ngw << " rad/s^2/sqrt(Hz)" << endl;
    cout << "IMU accelerometer noise: " << Na << " m/s^2/sqrt(Hz)" << endl;
    cout << "IMU accelerometer walk: " << Naw << " m/s^3/sqrt(Hz)" << endl;

    mpImuCalib = new IMU::Calib(Tbc,Ng*sf,Na*sf,Ngw/sf,Naw/sf);

    mpImuPreintegratedFromLastKF = new IMU::Preintegrated(IMU::Bias(),*mpImuCalib);


    return true;
}

void Tracking::SetLocalMapper(LocalMapping *pLocalMapper)
{
    mpLocalMapper=pLocalMapper;
}

void Tracking::SetLoopClosing(LoopClosing *pLoopClosing)
{
    mpLoopClosing=pLoopClosing;
}

void Tracking::SetViewer(Viewer *pViewer)
{
    mpViewer=pViewer;
}

void Tracking::SetStepByStep(bool bSet)
{
    bStepByStep = bSet;
}

bool Tracking::GetStepByStep()
{
    return bStepByStep;
}



Sophus::SE3f Tracking::GrabImageStereo(const cv::Mat &imRectLeft, const cv::Mat &imRectRight, const double &timestamp, string filename)
{
    //cout << "GrabImageStereo" << endl;

    mImGray = imRectLeft;
    cv::Mat imGrayRight = imRectRight;
    mImRight = imRectRight;

    if(mImGray.channels()==3)
    {
        //cout << "Image with 3 channels" << endl;
        if(mbRGB)
        {
            cvtColor(mImGray,mImGray,cv::COLOR_RGB2GRAY);
            cvtColor(imGrayRight,imGrayRight,cv::COLOR_RGB2GRAY);
        }
        else
        {
            cvtColor(mImGray,mImGray,cv::COLOR_BGR2GRAY);
            cvtColor(imGrayRight,imGrayRight,cv::COLOR_BGR2GRAY);
        }
    }
    else if(mImGray.channels()==4)
    {
        //cout << "Image with 4 channels" << endl;
        if(mbRGB)
        {
            cvtColor(mImGray,mImGray,cv::COLOR_RGBA2GRAY);
            cvtColor(imGrayRight,imGrayRight,cv::COLOR_RGBA2GRAY);
        }
        else
        {
            cvtColor(mImGray,mImGray,cv::COLOR_BGRA2GRAY);
            cvtColor(imGrayRight,imGrayRight,cv::COLOR_BGRA2GRAY);
        }
    }

    //cout << "Incoming frame creation" << endl;

    if (mSensor == System::STEREO && !mpCamera2)
        mCurrentFrame = Frame(mImGray,imGrayRight,timestamp,mpORBextractorLeft,mpORBextractorRight,mpORBVocabulary,mK,mDistCoef,mbf,mThDepth,mpCamera);
    else if(mSensor == System::STEREO && mpCamera2)
        mCurrentFrame = Frame(mImGray,imGrayRight,timestamp,mpORBextractorLeft,mpORBextractorRight,mpORBVocabulary,mK,mDistCoef,mbf,mThDepth,mpCamera,mpCamera2,mTlr);
    else if(mSensor == System::IMU_STEREO && !mpCamera2)
        mCurrentFrame = Frame(mImGray,imGrayRight,timestamp,mpORBextractorLeft,mpORBextractorRight,mpORBVocabulary,mK,mDistCoef,mbf,mThDepth,mpCamera,&mLastFrame,*mpImuCalib);
    else if(mSensor == System::IMU_STEREO && mpCamera2)
        mCurrentFrame = Frame(mImGray,imGrayRight,timestamp,mpORBextractorLeft,mpORBextractorRight,mpORBVocabulary,mK,mDistCoef,mbf,mThDepth,mpCamera,mpCamera2,mTlr,&mLastFrame,*mpImuCalib);

    //cout << "Incoming frame ended" << endl;

    mCurrentFrame.mNameFile = filename;
    mCurrentFrame.mnDataset = mnNumDataset;

#ifdef REGISTER_TIMES
    vdORBExtract_ms.push_back(mCurrentFrame.mTimeORB_Ext);
    vdStereoMatch_ms.push_back(mCurrentFrame.mTimeStereoMatch);
#endif

    //cout << "Tracking start" << endl;
    Track();
    //cout << "Tracking end" << endl;

    return mCurrentFrame.GetPose();
}


Sophus::SE3f Tracking::GrabImageRGBD(const cv::Mat &imRGB,const cv::Mat &imD, const double &timestamp, string filename)
{
    mImGray = imRGB;
    cv::Mat imDepth = imD;

    if(mImGray.channels()==3)
    {
        if(mbRGB)
            cvtColor(mImGray,mImGray,cv::COLOR_RGB2GRAY);
        else
            cvtColor(mImGray,mImGray,cv::COLOR_BGR2GRAY);
    }
    else if(mImGray.channels()==4)
    {
        if(mbRGB)
            cvtColor(mImGray,mImGray,cv::COLOR_RGBA2GRAY);
        else
            cvtColor(mImGray,mImGray,cv::COLOR_BGRA2GRAY);
    }

    if((fabs(mDepthMapFactor-1.0f)>1e-5) || imDepth.type()!=CV_32F)
        imDepth.convertTo(imDepth,CV_32F,mDepthMapFactor);

    if (mSensor == System::RGBD)
        mCurrentFrame = Frame(mImGray,imDepth,timestamp,mpORBextractorLeft,mpORBVocabulary,mK,mDistCoef,mbf,mThDepth,mpCamera);
    else if(mSensor == System::IMU_RGBD)
        mCurrentFrame = Frame(mImGray,imDepth,timestamp,mpORBextractorLeft,mpORBVocabulary,mK,mDistCoef,mbf,mThDepth,mpCamera,&mLastFrame,*mpImuCalib);






    mCurrentFrame.mNameFile = filename;
    mCurrentFrame.mnDataset = mnNumDataset;

#ifdef REGISTER_TIMES
    vdORBExtract_ms.push_back(mCurrentFrame.mTimeORB_Ext);
#endif

    Track();

    return mCurrentFrame.GetPose();
}


Sophus::SE3f Tracking::GrabImageMonocular(const cv::Mat &im, const double &timestamp, string filename)
{
    mImGray = im;
    if(mImGray.channels()==3)
    {
        if(mbRGB)
            cvtColor(mImGray,mImGray,cv::COLOR_RGB2GRAY);
        else
            cvtColor(mImGray,mImGray,cv::COLOR_BGR2GRAY);
    }
    else if(mImGray.channels()==4)
    {
        if(mbRGB)
            cvtColor(mImGray,mImGray,cv::COLOR_RGBA2GRAY);
        else
            cvtColor(mImGray,mImGray,cv::COLOR_BGRA2GRAY);
    }

    if (mSensor == System::MONOCULAR)
    {
        if(mState==NOT_INITIALIZED || mState==NO_IMAGES_YET ||(lastID - initID) < mMaxFrames)
            mCurrentFrame = Frame(mImGray,timestamp,mpIniORBextractor,mpORBVocabulary,mpCamera,mDistCoef,mbf,mThDepth);
        else
            mCurrentFrame = Frame(mImGray,timestamp,mpORBextractorLeft,mpORBVocabulary,mpCamera,mDistCoef,mbf,mThDepth);
    }
    else if(mSensor == System::IMU_MONOCULAR)
    {
        if(mState==NOT_INITIALIZED || mState==NO_IMAGES_YET)
        {
            mCurrentFrame = Frame(mImGray,timestamp,mpIniORBextractor,mpORBVocabulary,mpCamera,mDistCoef,mbf,mThDepth,&mLastFrame,*mpImuCalib);
        }
        else
            mCurrentFrame = Frame(mImGray,timestamp,mpORBextractorLeft,mpORBVocabulary,mpCamera,mDistCoef,mbf,mThDepth,&mLastFrame,*mpImuCalib);
    }

    if (mState==NO_IMAGES_YET)
        t0=timestamp;

    mCurrentFrame.mNameFile = filename;
    mCurrentFrame.mnDataset = mnNumDataset;

#ifdef REGISTER_TIMES
    vdORBExtract_ms.push_back(mCurrentFrame.mTimeORB_Ext);
#endif

    lastID = mCurrentFrame.mnId;
    Track();

    return mCurrentFrame.GetPose();
}


void Tracking::GrabImuData(const IMU::Point &imuMeasurement)
{
    unique_lock<mutex> lock(mMutexImuQueue);
    mlQueueImuData.push_back(imuMeasurement);
}

void Tracking::PreintegrateIMU()
{

    if(!mCurrentFrame.mpPrevFrame)
    {
        Verbose::PrintMess("non prev frame ", Verbose::VERBOSITY_NORMAL);
        mCurrentFrame.setIntegrated();
        return;
    }

    mvImuFromLastFrame.clear();
    mvImuFromLastFrame.reserve(mlQueueImuData.size());
    if(mlQueueImuData.size() == 0)
    {
        Verbose::PrintMess("Not IMU data in mlQueueImuData!!", Verbose::VERBOSITY_NORMAL);
        mCurrentFrame.setIntegrated();
        return;
    }

    while(true)
    {
        bool bSleep = false;
        {
            unique_lock<mutex> lock(mMutexImuQueue);
            if(!mlQueueImuData.empty())
            {
                IMU::Point* m = &mlQueueImuData.front();
                cout.precision(17);
                if(m->t<mCurrentFrame.mpPrevFrame->mTimeStamp-mImuPer)
                {
                    mlQueueImuData.pop_front();
                }
                else if(m->t<mCurrentFrame.mTimeStamp-mImuPer)
                {
                    mvImuFromLastFrame.push_back(*m);
                    mlQueueImuData.pop_front();
                }
                else
                {
                    mvImuFromLastFrame.push_back(*m);
                    break;
                }
            }
            else
            {
                break;
                bSleep = true;
            }
        }
        if(bSleep)
            usleep(500);
    }

    const int n = mvImuFromLastFrame.size()-1;
    if(n==0){
        cout << "Empty IMU measurements vector!!!\n";
        return;
    }

    IMU::Preintegrated* pImuPreintegratedFromLastFrame = new IMU::Preintegrated(mLastFrame.mImuBias,mCurrentFrame.mImuCalib);

    for(int i=0; i<n; i++)
    {
        float tstep;
        Eigen::Vector3f acc, angVel;
        if((i==0) && (i<(n-1)))
        {
            float tab = mvImuFromLastFrame[i+1].t-mvImuFromLastFrame[i].t;
            float tini = mvImuFromLastFrame[i].t-mCurrentFrame.mpPrevFrame->mTimeStamp;
            acc = (mvImuFromLastFrame[i].a+mvImuFromLastFrame[i+1].a-
                    (mvImuFromLastFrame[i+1].a-mvImuFromLastFrame[i].a)*(tini/tab))*0.5f;
            angVel = (mvImuFromLastFrame[i].w+mvImuFromLastFrame[i+1].w-
                    (mvImuFromLastFrame[i+1].w-mvImuFromLastFrame[i].w)*(tini/tab))*0.5f;
            tstep = mvImuFromLastFrame[i+1].t-mCurrentFrame.mpPrevFrame->mTimeStamp;
        }
        else if(i<(n-1))
        {
            acc = (mvImuFromLastFrame[i].a+mvImuFromLastFrame[i+1].a)*0.5f;
            angVel = (mvImuFromLastFrame[i].w+mvImuFromLastFrame[i+1].w)*0.5f;
            tstep = mvImuFromLastFrame[i+1].t-mvImuFromLastFrame[i].t;
        }
        else if((i>0) && (i==(n-1)))
        {
            float tab = mvImuFromLastFrame[i+1].t-mvImuFromLastFrame[i].t;
            float tend = mvImuFromLastFrame[i+1].t-mCurrentFrame.mTimeStamp;
            acc = (mvImuFromLastFrame[i].a+mvImuFromLastFrame[i+1].a-
                    (mvImuFromLastFrame[i+1].a-mvImuFromLastFrame[i].a)*(tend/tab))*0.5f;
            angVel = (mvImuFromLastFrame[i].w+mvImuFromLastFrame[i+1].w-
                    (mvImuFromLastFrame[i+1].w-mvImuFromLastFrame[i].w)*(tend/tab))*0.5f;
            tstep = mCurrentFrame.mTimeStamp-mvImuFromLastFrame[i].t;
        }
        else if((i==0) && (i==(n-1)))
        {
            acc = mvImuFromLastFrame[i].a;
            angVel = mvImuFromLastFrame[i].w;
            tstep = mCurrentFrame.mTimeStamp-mCurrentFrame.mpPrevFrame->mTimeStamp;
        }

        if (!mpImuPreintegratedFromLastKF)
            cout << "mpImuPreintegratedFromLastKF does not exist" << endl;
        mpImuPreintegratedFromLastKF->IntegrateNewMeasurement(acc,angVel,tstep);
        pImuPreintegratedFromLastFrame->IntegrateNewMeasurement(acc,angVel,tstep);
    }

    mCurrentFrame.mpImuPreintegratedFrame = pImuPreintegratedFromLastFrame;
    mCurrentFrame.mpImuPreintegrated = mpImuPreintegratedFromLastKF;
    mCurrentFrame.mpLastKeyFrame = mpLastKeyFrame;

    mCurrentFrame.setIntegrated();

    //Verbose::PrintMess("Preintegration is finished!! ", Verbose::VERBOSITY_DEBUG);
}


bool Tracking::PredictStateIMU()
{
    if(!mCurrentFrame.mpPrevFrame)
    {
        Verbose::PrintMess("No last frame", Verbose::VERBOSITY_NORMAL);
        return false;
    }

    if(mbMapUpdated && mpLastKeyFrame)
    {
        const Eigen::Vector3f twb1 = mpLastKeyFrame->GetImuPosition();
        const Eigen::Matrix3f Rwb1 = mpLastKeyFrame->GetImuRotation();
        const Eigen::Vector3f Vwb1 = mpLastKeyFrame->GetVelocity();

        const Eigen::Vector3f Gz(0, 0, -IMU::GRAVITY_VALUE);
        const float t12 = mpImuPreintegratedFromLastKF->dT;

        Eigen::Matrix3f Rwb2 = IMU::NormalizeRotation(Rwb1 * mpImuPreintegratedFromLastKF->GetDeltaRotation(mpLastKeyFrame->GetImuBias()));
        Eigen::Vector3f twb2 = twb1 + Vwb1*t12 + 0.5f*t12*t12*Gz+ Rwb1*mpImuPreintegratedFromLastKF->GetDeltaPosition(mpLastKeyFrame->GetImuBias());
        Eigen::Vector3f Vwb2 = Vwb1 + t12*Gz + Rwb1 * mpImuPreintegratedFromLastKF->GetDeltaVelocity(mpLastKeyFrame->GetImuBias());
        mCurrentFrame.SetImuPoseVelocity(Rwb2,twb2,Vwb2);

        mCurrentFrame.mImuBias = mpLastKeyFrame->GetImuBias();
        mCurrentFrame.mPredBias = mCurrentFrame.mImuBias;
        return true;
    }
    else if(!mbMapUpdated)
    {
        const Eigen::Vector3f twb1 = mLastFrame.GetImuPosition();
        const Eigen::Matrix3f Rwb1 = mLastFrame.GetImuRotation();
        const Eigen::Vector3f Vwb1 = mLastFrame.GetVelocity();
        const Eigen::Vector3f Gz(0, 0, -IMU::GRAVITY_VALUE);
        const float t12 = mCurrentFrame.mpImuPreintegratedFrame->dT;

        Eigen::Matrix3f Rwb2 = IMU::NormalizeRotation(Rwb1 * mCurrentFrame.mpImuPreintegratedFrame->GetDeltaRotation(mLastFrame.mImuBias));
        Eigen::Vector3f twb2 = twb1 + Vwb1*t12 + 0.5f*t12*t12*Gz+ Rwb1 * mCurrentFrame.mpImuPreintegratedFrame->GetDeltaPosition(mLastFrame.mImuBias);
        Eigen::Vector3f Vwb2 = Vwb1 + t12*Gz + Rwb1 * mCurrentFrame.mpImuPreintegratedFrame->GetDeltaVelocity(mLastFrame.mImuBias);

        mCurrentFrame.SetImuPoseVelocity(Rwb2,twb2,Vwb2);

        mCurrentFrame.mImuBias = mLastFrame.mImuBias;
        mCurrentFrame.mPredBias = mCurrentFrame.mImuBias;
        return true;
    }
    else
        cout << "not IMU prediction!!" << endl;

    return false;
}

void Tracking::ResetFrameIMU()
{
    // TODO To implement...
}


void Tracking::Track()
{
<<<<<<< HEAD
#ifdef TEST_REPEATABLE
    // Wait for local optiomizer - FOR REPEATABILE DEBUGGING:
    static const size_t FRAMES_COUNT_FOR_LOCAL_MAPPING(10);
    {
        if (mpLastKeyFrame)
        {
            int frame_count(FRAMES_COUNT_FOR_LOCAL_MAPPING);
            if (mnLastKeyFrameId < 150)
                frame_count = 1;
            if (mCurrentFrame.mnId > mnLastKeyFrameId + frame_count)
            {
                mpLastKeyFrame->SetCanUpdate();
                while(!mpLocalMapper->AcceptKeyFrames())
                {
                    usleep(30);
                }
                usleep(90);
            }
        }
    }
#endif // TEST_REPEATABLE

=======
    // {
    //     // DORON: Wait for local optiomizer:
    //     while(!mpLocalMapper->AcceptKeyFrames())
    //     {
    //         std::cout << "Waiting for local mapper to finish..." << std::endl;
    //         usleep(30);
    //     }
    // }
>>>>>>> f0d57fe8
    if (bStepByStep)
    {
        std::cout << "Tracking: Waiting to the next step" << std::endl;
        while(!mbStep && bStepByStep)
            usleep(500);
        mbStep = false;
    }

    if(mpLocalMapper->mbBadImu)
    {
        cout << "TRACK: Reset map because local mapper set the bad imu flag " << endl;
        mpSystem->ResetActiveMap();
        return;
    }

    Map* pCurrentMap = mpAtlas->GetCurrentMap();
    if(!pCurrentMap)
    {
        cout << "ERROR: There is not an active map in the atlas" << endl;
    }

    if(mState!=NO_IMAGES_YET)
    {
        if(mLastFrame.mTimeStamp>mCurrentFrame.mTimeStamp)
        {
            cerr << "ERROR: Frame with a timestamp older than previous frame detected!" << endl;
            unique_lock<mutex> lock(mMutexImuQueue);
            mlQueueImuData.clear();
            CreateMapInAtlas();
            return;
        }
        else if(mCurrentFrame.mTimeStamp>mLastFrame.mTimeStamp+1.0)
        {
            // cout << mCurrentFrame.mTimeStamp << ", " << mLastFrame.mTimeStamp << endl;
            // cout << "id last: " << mLastFrame.mnId << "    id curr: " << mCurrentFrame.mnId << endl;
            if(mpAtlas->isInertial())
            {

                if(mpAtlas->isImuInitialized())
                {
                    cout << "Timestamp jump detected. State set to LOST. Reseting IMU integration..." << endl;
                    if(!pCurrentMap->GetIniertialBA2())
                    {
                        mpSystem->ResetActiveMap();
                    }
                    else
                    {
                        CreateMapInAtlas();
                    }
                }
                else
                {
                    cout << "Timestamp jump detected, before IMU initialization. Reseting..." << endl;
                    mpSystem->ResetActiveMap();
                }
                return;
            }

        }
    }


    if ((mSensor == System::IMU_MONOCULAR || mSensor == System::IMU_STEREO || mSensor == System::IMU_RGBD) && mpLastKeyFrame)
        mCurrentFrame.SetNewBias(mpLastKeyFrame->GetImuBias());

    if(mState==NO_IMAGES_YET)
    {
        mState = NOT_INITIALIZED;
    }

    mLastProcessedState=mState;

    if ((mSensor == System::IMU_MONOCULAR || mSensor == System::IMU_STEREO || mSensor == System::IMU_RGBD) && !mbCreatedMap)
    {
#ifdef REGISTER_TIMES
        std::chrono::steady_clock::time_point time_StartPreIMU = std::chrono::steady_clock::now();
#endif
        PreintegrateIMU();
#ifdef REGISTER_TIMES
        std::chrono::steady_clock::time_point time_EndPreIMU = std::chrono::steady_clock::now();

        double timePreImu = std::chrono::duration_cast<std::chrono::duration<double,std::milli> >(time_EndPreIMU - time_StartPreIMU).count();
        vdIMUInteg_ms.push_back(timePreImu);
#endif

    }
    mbCreatedMap = false;

    // Get Map Mutex -> Map cannot be changed
    unique_lock<mutex> lock(pCurrentMap->mMutexMapUpdate);

    mbMapUpdated = false;

    int nCurMapChangeIndex = pCurrentMap->GetMapChangeIndex();
    int nMapChangeIndex = pCurrentMap->GetLastMapChange();
    if(nCurMapChangeIndex>nMapChangeIndex)
    {
        pCurrentMap->SetLastMapChange(nCurMapChangeIndex);
        mbMapUpdated = true;
    }


    if(mState==NOT_INITIALIZED)
    {
        if(mSensor==System::STEREO || mSensor==System::RGBD || mSensor==System::IMU_STEREO || mSensor==System::IMU_RGBD)
        {
            StereoInitialization();
        }
        else
        {
            MonocularInitialization();
        }

        //mpFrameDrawer->Update(this);

        if(mState!=OK) // If rightly initialized, mState=OK
        {
            mLastFrame = Frame(mCurrentFrame);
            return;
        }

        if(mpAtlas->GetAllMaps().size() == 1)
        {
            mnFirstFrameId = mCurrentFrame.mnId;
        }
    }
    else
    {
        // System is initialized. Track Frame.
        bool bOK;

#ifdef REGISTER_TIMES
        std::chrono::steady_clock::time_point time_StartPosePred = std::chrono::steady_clock::now();
#endif

        // Initial camera pose estimation using motion model or relocalization (if tracking is lost)
        if(!mbOnlyTracking)
        {

            // State OK
            // Local Mapping is activated. This is the normal behaviour, unless
            // you explicitly activate the "only tracking" mode.
            if(mState==OK)
            {

                // Local Mapping might have changed some MapPoints tracked in last frame
                CheckReplacedInLastFrame();

                if((!mbVelocity && !pCurrentMap->isImuInitialized()) || mCurrentFrame.mnId<mnLastRelocFrameId+2)
                {
                    Verbose::PrintMess("TRACK: Track with respect to the reference KF ", Verbose::VERBOSITY_DEBUG);
                    bOK = TrackReferenceKeyFrame();
                }
                else
                {
                    Verbose::PrintMess("TRACK: Track with motion model", Verbose::VERBOSITY_DEBUG);
                    bOK = TrackWithMotionModel();
                    if(!bOK)
                        bOK = TrackReferenceKeyFrame();
                }


                if (!bOK)
                {
                    if ( mCurrentFrame.mnId<=(mnLastRelocFrameId+mnFramesToResetIMU) &&
                         (mSensor==System::IMU_MONOCULAR || mSensor==System::IMU_STEREO || mSensor == System::IMU_RGBD))
                    {
                        mState = LOST;
                    }
                    else if(pCurrentMap->KeyFramesInMap()>10)
                    {
                        // cout << "KF in map: " << pCurrentMap->KeyFramesInMap() << endl;
                        mState = RECENTLY_LOST;
                        mTimeStampLost = mCurrentFrame.mTimeStamp;
                    }
                    else
                    {
                        mState = LOST;
                    }
                }
            }
            else
            {

                if (mState == RECENTLY_LOST)
                {
                    Verbose::PrintMess("Lost for a short time", Verbose::VERBOSITY_NORMAL);

                    bOK = true;
                    if((mSensor == System::IMU_MONOCULAR || mSensor == System::IMU_STEREO || mSensor == System::IMU_RGBD))
                    {
                        if(pCurrentMap->isImuInitialized())
                            PredictStateIMU();
                        else
                            bOK = false;

                        if (mCurrentFrame.mTimeStamp-mTimeStampLost>time_recently_lost)
                        {
                            mState = LOST;
                            Verbose::PrintMess("Track Lost...", Verbose::VERBOSITY_NORMAL);
                            bOK=false;
                        }
                    }
                    else
                    {
                        // Relocalization
                        bOK = Relocalization();
                        //std::cout << "mCurrentFrame.mTimeStamp:" << to_string(mCurrentFrame.mTimeStamp) << std::endl;
                        //std::cout << "mTimeStampLost:" << to_string(mTimeStampLost) << std::endl;
                        if(mCurrentFrame.mTimeStamp-mTimeStampLost>3.0f && !bOK)
                        {
                            mState = LOST;
                            Verbose::PrintMess("Track Lost...", Verbose::VERBOSITY_NORMAL);
                            bOK=false;
                        }
                    }
                }
                else if (mState == LOST)
                {

                    Verbose::PrintMess("A new map is started...", Verbose::VERBOSITY_NORMAL);

                    if (pCurrentMap->KeyFramesInMap()<10)
                    {
                        mpSystem->ResetActiveMap();
                        Verbose::PrintMess("Reseting current map...", Verbose::VERBOSITY_NORMAL);
                    }else
                        CreateMapInAtlas();

                    if(mpLastKeyFrame)
                        mpLastKeyFrame = static_cast<KeyFrame*>(NULL);

                    Verbose::PrintMess("done", Verbose::VERBOSITY_NORMAL);

                    return;
                }
            }

        }
        else
        {
            // Localization Mode: Local Mapping is deactivated (TODO Not available in inertial mode)
            if(mState==LOST)
            {
                if(mSensor == System::IMU_MONOCULAR || mSensor == System::IMU_STEREO || mSensor == System::IMU_RGBD)
                    Verbose::PrintMess("IMU. State LOST", Verbose::VERBOSITY_NORMAL);
                bOK = Relocalization();
            }
            else
            {
                if(!mbVO)
                {
                    // In last frame we tracked enough MapPoints in the map
                    if(mbVelocity)
                    {
                        bOK = TrackWithMotionModel();
                    }
                    else
                    {
                        bOK = TrackReferenceKeyFrame();
                    }
                }
                else
                {
                    // In last frame we tracked mainly "visual odometry" points.

                    // We compute two camera poses, one from motion model and one doing relocalization.
                    // If relocalization is sucessfull we choose that solution, otherwise we retain
                    // the "visual odometry" solution.

                    bool bOKMM = false;
                    bool bOKReloc = false;
                    vector<MapPoint*> vpMPsMM;
                    vector<bool> vbOutMM;
                    Sophus::SE3f TcwMM;
                    if(mbVelocity)
                    {
                        bOKMM = TrackWithMotionModel();
                        vpMPsMM = mCurrentFrame.mvpMapPoints;
                        vbOutMM = mCurrentFrame.mvbOutlier;
                        TcwMM = mCurrentFrame.GetPose();
                    }
                    bOKReloc = Relocalization();

                    if(bOKMM && !bOKReloc)
                    {
                        mCurrentFrame.SetPose(TcwMM);
                        mCurrentFrame.mvpMapPoints = vpMPsMM;
                        mCurrentFrame.mvbOutlier = vbOutMM;

                        if(mbVO)
                        {
                            for(int i =0; i<mCurrentFrame.N; i++)
                            {
                                if(mCurrentFrame.mvpMapPoints[i] && !mCurrentFrame.mvbOutlier[i])
                                {
                                    mCurrentFrame.mvpMapPoints[i]->IncreaseFound();
                                }
                            }
                        }
                    }
                    else if(bOKReloc)
                    {
                        mbVO = false;
                    }

                    bOK = bOKReloc || bOKMM;
                }
            }
        }

        if(!mCurrentFrame.mpReferenceKF)
            mCurrentFrame.mpReferenceKF = mpReferenceKF;

#ifdef REGISTER_TIMES
        std::chrono::steady_clock::time_point time_EndPosePred = std::chrono::steady_clock::now();

        double timePosePred = std::chrono::duration_cast<std::chrono::duration<double,std::milli> >(time_EndPosePred - time_StartPosePred).count();
        vdPosePred_ms.push_back(timePosePred);
#endif


#ifdef REGISTER_TIMES
        std::chrono::steady_clock::time_point time_StartLMTrack = std::chrono::steady_clock::now();
#endif
        // If we have an initial estimation of the camera pose and matching. Track the local map.
        if(!mbOnlyTracking)
        {
            if(bOK)
            {
                bOK = TrackLocalMap();

            }
            if(!bOK)
                cout << "Fail to track local map!" << endl;
        }
        else
        {
            // mbVO true means that there are few matches to MapPoints in the map. We cannot retrieve
            // a local map and therefore we do not perform TrackLocalMap(). Once the system relocalizes
            // the camera we will use the local map again.
            if(bOK && !mbVO)
                bOK = TrackLocalMap();
        }

        if(bOK)
            mState = OK;
        else if (mState == OK)
        {
            if (mSensor == System::IMU_MONOCULAR || mSensor == System::IMU_STEREO || mSensor == System::IMU_RGBD)
            {
                Verbose::PrintMess("Track lost for less than one second...", Verbose::VERBOSITY_NORMAL);
                if(!pCurrentMap->isImuInitialized() || !pCurrentMap->GetIniertialBA2())
                {
                    cout << "IMU is not or recently initialized. Reseting active map..." << endl;
                    mpSystem->ResetActiveMap();
                }

                mState=RECENTLY_LOST;
            }
            else
                mState=RECENTLY_LOST; // visual to lost

            /*if(mCurrentFrame.mnId>mnLastRelocFrameId+mMaxFrames)
            {*/
                mTimeStampLost = mCurrentFrame.mTimeStamp;
            //}
        }

        // Save frame if recent relocalization, since they are used for IMU reset (as we are making copy, it shluld be once mCurrFrame is completely modified)
        if((mCurrentFrame.mnId<(mnLastRelocFrameId+mnFramesToResetIMU)) && (mCurrentFrame.mnId > mnFramesToResetIMU) &&
           (mSensor == System::IMU_MONOCULAR || mSensor == System::IMU_STEREO || mSensor == System::IMU_RGBD) && pCurrentMap->isImuInitialized())
        {
            // TODO check this situation
            Verbose::PrintMess("Saving pointer to frame. imu needs reset...", Verbose::VERBOSITY_NORMAL);
            Frame* pF = new Frame(mCurrentFrame);
            pF->mpPrevFrame = new Frame(mLastFrame);

            // Load preintegration
            pF->mpImuPreintegratedFrame = new IMU::Preintegrated(mCurrentFrame.mpImuPreintegratedFrame);
        }

        if(pCurrentMap->isImuInitialized())
        {
            if(bOK)
            {
                if(mCurrentFrame.mnId==(mnLastRelocFrameId+mnFramesToResetIMU))
                {
                    cout << "RESETING FRAME!!!" << endl;
                    ResetFrameIMU();
                }
                else if(mCurrentFrame.mnId>(mnLastRelocFrameId+30))
                    mLastBias = mCurrentFrame.mImuBias;
            }
        }

#ifdef REGISTER_TIMES
        std::chrono::steady_clock::time_point time_EndLMTrack = std::chrono::steady_clock::now();

        double timeLMTrack = std::chrono::duration_cast<std::chrono::duration<double,std::milli> >(time_EndLMTrack - time_StartLMTrack).count();
        vdLMTrack_ms.push_back(timeLMTrack);
#endif

#ifdef USE_GRAPHICS
        // Update drawer
        mpFrameDrawer->Update(this);
        if(mCurrentFrame.isSet())
            mpMapDrawer->SetCurrentCameraPose(mCurrentFrame.GetPose());
#endif
        if(bOK || mState==RECENTLY_LOST)
        {
            // Update motion model
            if(mLastFrame.isSet() && mCurrentFrame.isSet())
            {
                Sophus::SE3f LastTwc = mLastFrame.GetPose().inverse();
                mVelocity = mCurrentFrame.GetPose() * LastTwc;
                mbVelocity = true;
            }
            else {
                mbVelocity = false;
            }

#ifdef USE_GRAPHICS
            if(mSensor == System::IMU_MONOCULAR || mSensor == System::IMU_STEREO || mSensor == System::IMU_RGBD)
                mpMapDrawer->SetCurrentCameraPose(mCurrentFrame.GetPose());
#endif
            // Clean VO matches
            for(int i=0; i<mCurrentFrame.N; i++)
            {
                MapPoint* pMP = mCurrentFrame.mvpMapPoints[i];
                if(pMP)
                    if(pMP->Observations()<1)
                    {
                        mCurrentFrame.mvbOutlier[i] = false;
                        mCurrentFrame.mvpMapPoints[i]=static_cast<MapPoint*>(NULL);
                    }
            }

            // Delete temporal MapPoints
            for(list<MapPoint*>::iterator lit = mlpTemporalPoints.begin(), lend =  mlpTemporalPoints.end(); lit!=lend; lit++)
            {
                MapPoint* pMP = *lit;
                delete pMP;
            }
            mlpTemporalPoints.clear();

#ifdef REGISTER_TIMES
            std::chrono::steady_clock::time_point time_StartNewKF = std::chrono::steady_clock::now();
#endif
            bool bNeedKF = NeedNewKeyFrame();

            // Check if we need to insert a new keyframe
            // if(bNeedKF && bOK)
            if(bNeedKF && (bOK || (mInsertKFsLost && mState==RECENTLY_LOST &&
                                   (mSensor == System::IMU_MONOCULAR || mSensor == System::IMU_STEREO || mSensor == System::IMU_RGBD))))
                CreateNewKeyFrame();

#ifdef REGISTER_TIMES
            std::chrono::steady_clock::time_point time_EndNewKF = std::chrono::steady_clock::now();

            double timeNewKF = std::chrono::duration_cast<std::chrono::duration<double,std::milli> >(time_EndNewKF - time_StartNewKF).count();
            vdNewKF_ms.push_back(timeNewKF);
#endif

            // We allow points with high innovation (considererd outliers by the Huber Function)
            // pass to the new keyframe, so that bundle adjustment will finally decide
            // if they are outliers or not. We don't want next frame to estimate its position
            // with those points so we discard them in the frame. Only has effect if lastframe is tracked
            for(int i=0; i<mCurrentFrame.N;i++)
            {
                if(mCurrentFrame.mvpMapPoints[i] && mCurrentFrame.mvbOutlier[i])
                    mCurrentFrame.mvpMapPoints[i]=static_cast<MapPoint*>(NULL);
            }
        }

        // Reset if the camera get lost soon after initialization
        if(mState==LOST)
        {
            if(pCurrentMap->KeyFramesInMap()<=10)
            {
                mpSystem->ResetActiveMap();
                return;
            }
            if (mSensor == System::IMU_MONOCULAR || mSensor == System::IMU_STEREO || mSensor == System::IMU_RGBD)
                if (!pCurrentMap->isImuInitialized())
                {
                    Verbose::PrintMess("Track lost before IMU initialisation, reseting...", Verbose::VERBOSITY_QUIET);
                    mpSystem->ResetActiveMap();
                    return;
                }

            CreateMapInAtlas();

            return;
        }

        if(!mCurrentFrame.mpReferenceKF)
            mCurrentFrame.mpReferenceKF = mpReferenceKF;

        mLastFrame = Frame(mCurrentFrame);
    }




    if(mState==OK || mState==RECENTLY_LOST)
    {
        // Store frame pose information to retrieve the complete camera trajectory afterwards.
        if(mCurrentFrame.isSet())
        {
            Sophus::SE3f Tcr_ = mCurrentFrame.GetPose() * mCurrentFrame.mpReferenceKF->GetPoseInverse();
            mlRelativeFramePoses.push_back(Tcr_);
            mlpReferences.push_back(mCurrentFrame.mpReferenceKF);
            mlFrameTimes.push_back(mCurrentFrame.mTimeStamp);
            mlbLost.push_back(mState==LOST);
        }
        else
        {
            // This can happen if tracking is lost
            mlRelativeFramePoses.push_back(mlRelativeFramePoses.back());
            mlpReferences.push_back(mlpReferences.back());
            mlFrameTimes.push_back(mlFrameTimes.back());
            mlbLost.push_back(mState==LOST);
        }

    }

#ifdef REGISTER_LOOP
    if (Stop()) {

        // Safe area to stop
        while(isStopped())
        {
            usleep(3000);
        }
    }
#endif
}


void Tracking::StereoInitialization()
{
    if(mCurrentFrame.N>500)
    {
        if (mSensor == System::IMU_STEREO || mSensor == System::IMU_RGBD)
        {
            if (!mCurrentFrame.mpImuPreintegrated || !mLastFrame.mpImuPreintegrated)
            {
                cout << "not IMU meas" << endl;
                return;
            }

            if (!mFastInit && (mCurrentFrame.mpImuPreintegratedFrame->avgA-mLastFrame.mpImuPreintegratedFrame->avgA).norm()<0.5)
            {
                cout << "not enough acceleration" << endl;
                return;
            }

            if(mpImuPreintegratedFromLastKF)
                delete mpImuPreintegratedFromLastKF;

            mpImuPreintegratedFromLastKF = new IMU::Preintegrated(IMU::Bias(),*mpImuCalib);
            mCurrentFrame.mpImuPreintegrated = mpImuPreintegratedFromLastKF;
        }

        // Set Frame pose to the origin (In case of inertial SLAM to imu)
        if (mSensor == System::IMU_STEREO || mSensor == System::IMU_RGBD)
        {
            Eigen::Matrix3f Rwb0 = mCurrentFrame.mImuCalib.mTcb.rotationMatrix();
            Eigen::Vector3f twb0 = mCurrentFrame.mImuCalib.mTcb.translation();
            Eigen::Vector3f Vwb0;
            Vwb0.setZero();
            mCurrentFrame.SetImuPoseVelocity(Rwb0, twb0, Vwb0);
        }
        else
            mCurrentFrame.SetPose(Sophus::SE3f());

        // Create KeyFrame
        KeyFrame* pKFini = new KeyFrame(mCurrentFrame,mpAtlas->GetCurrentMap(),mpKeyFrameDB);

        // Insert KeyFrame in the map
        mpAtlas->AddKeyFrame(pKFini);

        // Create MapPoints and asscoiate to KeyFrame
        if(!mpCamera2){
            for(int i=0; i<mCurrentFrame.N;i++)
            {
                float z = mCurrentFrame.mvDepth[i];
                if(z>0)
                {
                    Eigen::Vector3f x3D;
                    mCurrentFrame.UnprojectStereo(i, x3D);
                    MapPoint* pNewMP = new MapPoint(x3D, pKFini, mpAtlas->GetCurrentMap());
                    pNewMP->AddObservation(pKFini,i);
                    pKFini->AddMapPoint(pNewMP,i);
                    pNewMP->ComputeDistinctiveDescriptors();
                    pNewMP->UpdateNormalAndDepth();
                    mpAtlas->AddMapPoint(pNewMP);

                    mCurrentFrame.mvpMapPoints[i]=pNewMP;
                }
            }
        } else{
            for(int i = 0; i < mCurrentFrame.Nleft; i++){
                int rightIndex = mCurrentFrame.mvLeftToRightMatch[i];
                if(rightIndex != -1){
                    Eigen::Vector3f x3D = mCurrentFrame.mvStereo3Dpoints[i];

                    MapPoint* pNewMP = new MapPoint(x3D, pKFini, mpAtlas->GetCurrentMap());

                    pNewMP->AddObservation(pKFini,i);
                    pNewMP->AddObservation(pKFini,rightIndex + mCurrentFrame.Nleft);

                    pKFini->AddMapPoint(pNewMP,i);
                    pKFini->AddMapPoint(pNewMP,rightIndex + mCurrentFrame.Nleft);

                    pNewMP->ComputeDistinctiveDescriptors();
                    pNewMP->UpdateNormalAndDepth();
                    mpAtlas->AddMapPoint(pNewMP);

                    mCurrentFrame.mvpMapPoints[i]=pNewMP;
                    mCurrentFrame.mvpMapPoints[rightIndex + mCurrentFrame.Nleft]=pNewMP;
                }
            }
        }

        Verbose::PrintMess("New Map created with " + to_string(mpAtlas->MapPointsInMap()) + " points", Verbose::VERBOSITY_QUIET);

        //cout << "Active map: " << mpAtlas->GetCurrentMap()->GetId() << endl;

        mpLocalMapper->InsertKeyFrame(pKFini);

        mLastFrame = Frame(mCurrentFrame);
        mnLastKeyFrameId = mCurrentFrame.mnId;
        mpLastKeyFrame = pKFini;
        //mnLastRelocFrameId = mCurrentFrame.mnId;

        mvpLocalKeyFrames.push_back(pKFini);
        mvpLocalMapPoints=mpAtlas->GetAllMapPoints();
        mpReferenceKF = pKFini;
        mCurrentFrame.mpReferenceKF = pKFini;

        mpAtlas->SetReferenceMapPoints(mvpLocalMapPoints);

        mpAtlas->GetCurrentMap()->mvpKeyFrameOrigins.push_back(pKFini);

#ifdef USE_GRAPHICS
        mpMapDrawer->SetCurrentCameraPose(mCurrentFrame.GetPose());
#endif
        mState=OK;
    }
}


void Tracking::MonocularInitialization()
{

    if(!mbReadyToInitializate)
    {
        // Set Reference Frame
        if(mCurrentFrame.mvKeys.size()>100)
        {

            mInitialFrame = Frame(mCurrentFrame);
            mLastFrame = Frame(mCurrentFrame);
            mvbPrevMatched.resize(mCurrentFrame.mvKeysUn.size());
            for(size_t i=0; i<mCurrentFrame.mvKeysUn.size(); i++)
                mvbPrevMatched[i]=mCurrentFrame.mvKeysUn[i].pt;

            fill(mvIniMatches.begin(),mvIniMatches.end(),-1);

            if (mSensor == System::IMU_MONOCULAR)
            {
                if(mpImuPreintegratedFromLastKF)
                {
                    delete mpImuPreintegratedFromLastKF;
                }
                mpImuPreintegratedFromLastKF = new IMU::Preintegrated(IMU::Bias(),*mpImuCalib);
                mCurrentFrame.mpImuPreintegrated = mpImuPreintegratedFromLastKF;

            }

            mbReadyToInitializate = true;

            return;
        }
    }
    else
    {
        if (((int)mCurrentFrame.mvKeys.size()<=100)||((mSensor == System::IMU_MONOCULAR)&&(mLastFrame.mTimeStamp-mInitialFrame.mTimeStamp>1.0)))
        {
            mbReadyToInitializate = false;

            return;
        }

        // Find correspondences
        ORBmatcher matcher(0.9,true);
        int nmatches = matcher.SearchForInitialization(mInitialFrame,mCurrentFrame,mvbPrevMatched,mvIniMatches,100);

        // Check if there are enough correspondences
        if(nmatches<100)
        {
            mbReadyToInitializate = false;
            return;
        }

        Sophus::SE3f Tcw;
        vector<bool> vbTriangulated; // Triangulated Correspondences (mvIniMatches)

        if(mpCamera->ReconstructWithTwoViews(mInitialFrame.mvKeysUn,mCurrentFrame.mvKeysUn,mvIniMatches,Tcw,mvIniP3D,vbTriangulated))
        {
            for(size_t i=0, iend=mvIniMatches.size(); i<iend;i++)
            {
                if(mvIniMatches[i]>=0 && !vbTriangulated[i])
                {
                    mvIniMatches[i]=-1;
                    nmatches--;
                }
            }

            // Set Frame Poses
            mInitialFrame.SetPose(Sophus::SE3f());
            mCurrentFrame.SetPose(Tcw);

            CreateInitialMapMonocular();
        }
    }
}



void Tracking::CreateInitialMapMonocular()
{
    // Create KeyFrames
    KeyFrame* pKFini = new KeyFrame(mInitialFrame,mpAtlas->GetCurrentMap(),mpKeyFrameDB);
    KeyFrame* pKFcur = new KeyFrame(mCurrentFrame,mpAtlas->GetCurrentMap(),mpKeyFrameDB);

    if(mSensor == System::IMU_MONOCULAR)
        pKFini->mpImuPreintegrated = (IMU::Preintegrated*)(NULL);


    pKFini->ComputeBoW();
    pKFcur->ComputeBoW();

    // Insert KFs in the map
    mpAtlas->AddKeyFrame(pKFini);
    mpAtlas->AddKeyFrame(pKFcur);

    for(size_t i=0; i<mvIniMatches.size();i++)
    {
        if(mvIniMatches[i]<0)
            continue;

        //Create MapPoint.
        Eigen::Vector3f worldPos;
        worldPos << mvIniP3D[i].x, mvIniP3D[i].y, mvIniP3D[i].z;
        MapPoint* pMP = new MapPoint(worldPos,pKFcur,mpAtlas->GetCurrentMap());

        pKFini->AddMapPoint(pMP,i);
        pKFcur->AddMapPoint(pMP,mvIniMatches[i]);

        pMP->AddObservation(pKFini,i);
        pMP->AddObservation(pKFcur,mvIniMatches[i]);

        pMP->ComputeDistinctiveDescriptors();
        pMP->UpdateNormalAndDepth();

        //Fill Current Frame structure
        mCurrentFrame.mvpMapPoints[mvIniMatches[i]] = pMP;
        mCurrentFrame.mvbOutlier[mvIniMatches[i]] = false;

        //Add to Map
        mpAtlas->AddMapPoint(pMP);
    }


    // Update Connections
    pKFini->UpdateConnections();
    pKFcur->UpdateConnections();
    SET_MAP_POINT sMPs(&MapPoint::ComparePtr);
    sMPs = pKFini->GetMapPoints();

    // Bundle Adjustment
    Verbose::PrintMess("New Map created with " + to_string(mpAtlas->MapPointsInMap()) + " points", Verbose::VERBOSITY_QUIET);
    Optimizer::GlobalBundleAdjustemnt(mpAtlas->GetCurrentMap(),20);

    float medianDepth = pKFini->ComputeSceneMedianDepth(2);
    float invMedianDepth;
    if(mSensor == System::IMU_MONOCULAR)
        invMedianDepth = 4.0f/medianDepth; // 4.0f
    else
        invMedianDepth = 1.0f/medianDepth;

    if(medianDepth<0 || pKFcur->TrackedMapPoints(1)<50) // TODO Check, originally 100 tracks
    {
        Verbose::PrintMess("Wrong initialization, reseting...", Verbose::VERBOSITY_QUIET);
        mpSystem->ResetActiveMap();
        return;
    }

    // Scale initial baseline
    Sophus::SE3f Tc2w = pKFcur->GetPose();
    Tc2w.translation() *= invMedianDepth;
    pKFcur->SetPose(Tc2w);

    // Scale points
    vector<MapPoint*> vpAllMapPoints = pKFini->GetMapPointMatches();
    for(size_t iMP=0; iMP<vpAllMapPoints.size(); iMP++)
    {
        if(vpAllMapPoints[iMP])
        {
            MapPoint* pMP = vpAllMapPoints[iMP];
            pMP->SetWorldPos(pMP->GetWorldPos()*invMedianDepth);
            pMP->UpdateNormalAndDepth();
        }
    }

    if (mSensor == System::IMU_MONOCULAR)
    {
        pKFcur->mPrevKF = pKFini;
        pKFini->mNextKF = pKFcur;
        pKFcur->mpImuPreintegrated = mpImuPreintegratedFromLastKF;

        mpImuPreintegratedFromLastKF = new IMU::Preintegrated(pKFcur->mpImuPreintegrated->GetUpdatedBias(),pKFcur->mImuCalib);
    }


    mpLocalMapper->InsertKeyFrame(pKFini);
    mpLocalMapper->InsertKeyFrame(pKFcur);
    mpLocalMapper->mFirstTs=pKFcur->mTimeStamp;

    mCurrentFrame.SetPose(pKFcur->GetPose());
    mnLastKeyFrameId=mCurrentFrame.mnId;
    mpLastKeyFrame = pKFcur;
    //mnLastRelocFrameId = mInitialFrame.mnId;

    mvpLocalKeyFrames.push_back(pKFcur);
    mvpLocalKeyFrames.push_back(pKFini);
    mvpLocalMapPoints=mpAtlas->GetAllMapPoints();
    mpReferenceKF = pKFcur;
    mCurrentFrame.mpReferenceKF = pKFcur;

    // Compute here initial velocity
    vector<KeyFrame*> vKFs = mpAtlas->GetAllKeyFrames();

    Sophus::SE3f deltaT = vKFs.back()->GetPose() * vKFs.front()->GetPoseInverse();
    mbVelocity = false;
    Eigen::Vector3f phi = deltaT.so3().log();

    double aux = (mCurrentFrame.mTimeStamp-mLastFrame.mTimeStamp)/(mCurrentFrame.mTimeStamp-mInitialFrame.mTimeStamp);
    phi *= aux;

    mLastFrame = Frame(mCurrentFrame);

    mpAtlas->SetReferenceMapPoints(mvpLocalMapPoints);

#ifdef USE_GRAPHICS
    mpMapDrawer->SetCurrentCameraPose(pKFcur->GetPose());
#endif
    mpAtlas->GetCurrentMap()->mvpKeyFrameOrigins.push_back(pKFini);

    mState=OK;

    initID = pKFcur->mnId;
}


void Tracking::CreateMapInAtlas()
{
    mnLastInitFrameId = mCurrentFrame.mnId;
    mpAtlas->CreateNewMap();
    if (mSensor==System::IMU_STEREO || mSensor == System::IMU_MONOCULAR || mSensor == System::IMU_RGBD)
        mpAtlas->SetInertialSensor();
    mbSetInit=false;

    mnInitialFrameId = mCurrentFrame.mnId+1;
    mState = NO_IMAGES_YET;

    // Restart the variable with information about the last KF
    mbVelocity = false;
    //mnLastRelocFrameId = mnLastInitFrameId; // The last relocation KF_id is the current id, because it is the new starting point for new map
    Verbose::PrintMess("First frame id in map: " + to_string(mnLastInitFrameId+1), Verbose::VERBOSITY_NORMAL);
    mbVO = false; // Init value for know if there are enough MapPoints in the last KF
    if(mSensor == System::MONOCULAR || mSensor == System::IMU_MONOCULAR)
    {
        mbReadyToInitializate = false;
    }

    if((mSensor == System::IMU_MONOCULAR || mSensor == System::IMU_STEREO || mSensor == System::IMU_RGBD) && mpImuPreintegratedFromLastKF)
    {
        delete mpImuPreintegratedFromLastKF;
        mpImuPreintegratedFromLastKF = new IMU::Preintegrated(IMU::Bias(),*mpImuCalib);
    }

    if(mpLastKeyFrame)
        mpLastKeyFrame = static_cast<KeyFrame*>(NULL);

    if(mpReferenceKF)
        mpReferenceKF = static_cast<KeyFrame*>(NULL);

    mLastFrame = Frame();
    mCurrentFrame = Frame();
    mvIniMatches.clear();

    mbCreatedMap = true;
}

void Tracking::CheckReplacedInLastFrame()
{
    for(int i =0; i<mLastFrame.N; i++)
    {
        MapPoint* pMP = mLastFrame.mvpMapPoints[i];

        if(pMP)
        {
            MapPoint* pRep = pMP->GetReplaced();
            if(pRep)
            {
                mLastFrame.mvpMapPoints[i] = pRep;
            }
        }
    }
}


bool Tracking::TrackReferenceKeyFrame()
{
    // Compute Bag of Words vector
    mCurrentFrame.ComputeBoW();

    // We perform first an ORB matching with the reference keyframe
    // If enough matches are found we setup a PnP solver
    ORBmatcher matcher(0.7,true);
    vector<MapPoint*> vpMapPointMatches;

    int nmatches = matcher.SearchByBoW(mpReferenceKF,mCurrentFrame,vpMapPointMatches);

    if(nmatches<15)
    {
        cout << "TRACK_REF_KF: Less than 15 matches!!\n";
        return false;
    }

    mCurrentFrame.mvpMapPoints = vpMapPointMatches;
    mCurrentFrame.SetPose(mLastFrame.GetPose());

    //mCurrentFrame.PrintPointDistribution();


    // cout << " TrackReferenceKeyFrame mLastFrame.mTcw:  " << mLastFrame.mTcw << endl;
    Optimizer::PoseOptimization(&mCurrentFrame);

    // Discard outliers
    int nmatchesMap = 0;
    for(int i =0; i<mCurrentFrame.N; i++)
    {
        //if(i >= mCurrentFrame.Nleft) break;
        if(mCurrentFrame.mvpMapPoints[i])
        {
            if(mCurrentFrame.mvbOutlier[i])
            {
                MapPoint* pMP = mCurrentFrame.mvpMapPoints[i];

                mCurrentFrame.mvpMapPoints[i]=static_cast<MapPoint*>(NULL);
                mCurrentFrame.mvbOutlier[i]=false;
                if(i < mCurrentFrame.Nleft){
                    pMP->mbTrackInView = false;
                }
                else{
                    pMP->mbTrackInViewR = false;
                }
                pMP->mbTrackInView = false;
                pMP->mnLastFrameSeen = mCurrentFrame.mnId;
                nmatches--;
            }
            else if(mCurrentFrame.mvpMapPoints[i]->Observations()>0)
                nmatchesMap++;
        }
    }

    if (mSensor == System::IMU_MONOCULAR || mSensor == System::IMU_STEREO || mSensor == System::IMU_RGBD)
        return true;
    else
        return nmatchesMap>=10;
}

void Tracking::UpdateLastFrame()
{
    // Update pose according to reference keyframe
    KeyFrame* pRef = mLastFrame.mpReferenceKF;
    Sophus::SE3f Tlr = mlRelativeFramePoses.back();
    mLastFrame.SetPose(Tlr * pRef->GetPose());

    if(mnLastKeyFrameId==mLastFrame.mnId || mSensor==System::MONOCULAR || mSensor==System::IMU_MONOCULAR || !mbOnlyTracking)
        return;

    // Create "visual odometry" MapPoints
    // We sort points according to their measured depth by the stereo/RGB-D sensor
    vector<pair<float,int> > vDepthIdx;
    const int Nfeat = mLastFrame.Nleft == -1? mLastFrame.N : mLastFrame.Nleft;
    vDepthIdx.reserve(Nfeat);
    for(int i=0; i<Nfeat;i++)
    {
        float z = mLastFrame.mvDepth[i];
        if(z>0)
        {
            vDepthIdx.push_back(make_pair(z,i));
        }
    }

    if(vDepthIdx.empty())
        return;

    sort(vDepthIdx.begin(),vDepthIdx.end());

    // We insert all close points (depth<mThDepth)
    // If less than 100 close points, we insert the 100 closest ones.
    int nPoints = 0;
    for(size_t j=0; j<vDepthIdx.size();j++)
    {
        int i = vDepthIdx[j].second;

        bool bCreateNew = false;

        MapPoint* pMP = mLastFrame.mvpMapPoints[i];

        if(!pMP)
            bCreateNew = true;
        else if(pMP->Observations()<1)
            bCreateNew = true;

        if(bCreateNew)
        {
            Eigen::Vector3f x3D;

            if(mLastFrame.Nleft == -1){
                mLastFrame.UnprojectStereo(i, x3D);
            }
            else{
                x3D = mLastFrame.UnprojectStereoFishEye(i);
            }

            MapPoint* pNewMP = new MapPoint(x3D,mpAtlas->GetCurrentMap(),&mLastFrame,i);
            mLastFrame.mvpMapPoints[i]=pNewMP;

            mlpTemporalPoints.push_back(pNewMP);
            nPoints++;
        }
        else
        {
            nPoints++;
        }

        if(vDepthIdx[j].first>mThDepth && nPoints>100)
            break;

    }
}

bool Tracking::TrackWithMotionModel()
{
    ORBmatcher matcher(0.9,true);

    // Update last frame pose according to its reference keyframe
    // Create "visual odometry" points if in Localization Mode
    UpdateLastFrame();

    if (mpAtlas->isImuInitialized() && (mCurrentFrame.mnId>mnLastRelocFrameId+mnFramesToResetIMU))
    {
        // Predict state with IMU if it is initialized and it doesnt need reset
        PredictStateIMU();
        return true;
    }
    else
    {
        mCurrentFrame.SetPose(mVelocity * mLastFrame.GetPose());
    }




    fill(mCurrentFrame.mvpMapPoints.begin(),mCurrentFrame.mvpMapPoints.end(),static_cast<MapPoint*>(NULL));

    // Project points seen in previous frame
    int th;

    if(mSensor==System::STEREO)
        th=7;
    else
        th=15;

    int nmatches = matcher.SearchByProjection(mCurrentFrame,mLastFrame,th,mSensor==System::MONOCULAR || mSensor==System::IMU_MONOCULAR);

    // If few matches, uses a wider window search
    if(nmatches<20)
    {
        Verbose::PrintMess("Not enough matches, wider window search!!", Verbose::VERBOSITY_NORMAL);
        fill(mCurrentFrame.mvpMapPoints.begin(),mCurrentFrame.mvpMapPoints.end(),static_cast<MapPoint*>(NULL));

        nmatches = matcher.SearchByProjection(mCurrentFrame,mLastFrame,2*th,mSensor==System::MONOCULAR || mSensor==System::IMU_MONOCULAR);
        Verbose::PrintMess("Matches with wider search: " + to_string(nmatches), Verbose::VERBOSITY_NORMAL);

    }

    if(nmatches<20)
    {
        Verbose::PrintMess("Not enough matches!!", Verbose::VERBOSITY_NORMAL);
        if (mSensor == System::IMU_MONOCULAR || mSensor == System::IMU_STEREO || mSensor == System::IMU_RGBD)
            return true;
        else
            return false;
    }

    // Optimize frame pose with all matches
    Optimizer::PoseOptimization(&mCurrentFrame);

    // Discard outliers
    int nmatchesMap = 0;
    for(int i =0; i<mCurrentFrame.N; i++)
    {
        if(mCurrentFrame.mvpMapPoints[i])
        {
            if(mCurrentFrame.mvbOutlier[i])
            {
                MapPoint* pMP = mCurrentFrame.mvpMapPoints[i];

                mCurrentFrame.mvpMapPoints[i]=static_cast<MapPoint*>(NULL);
                mCurrentFrame.mvbOutlier[i]=false;
                if(i < mCurrentFrame.Nleft){
                    pMP->mbTrackInView = false;
                }
                else{
                    pMP->mbTrackInViewR = false;
                }
                pMP->mnLastFrameSeen = mCurrentFrame.mnId;
                nmatches--;
            }
            else if(mCurrentFrame.mvpMapPoints[i]->Observations()>0)
                nmatchesMap++;
        }
    }

    if(mbOnlyTracking)
    {
        mbVO = nmatchesMap<10;
        return nmatches>20;
    }

    if (mSensor == System::IMU_MONOCULAR || mSensor == System::IMU_STEREO || mSensor == System::IMU_RGBD)
        return true;
    else
        return nmatchesMap>=10;
}

bool Tracking::TrackLocalMap()
{

    // We have an estimation of the camera pose and some map points tracked in the frame.
    // We retrieve the local map and try to find matches to points in the local map.
    mTrackedFr++;

    UpdateLocalMap();
    SearchLocalPoints();

    // TOO check outliers before PO
    int aux1 = 0, aux2=0;
    for(int i=0; i<mCurrentFrame.N; i++)
        if( mCurrentFrame.mvpMapPoints[i])
        {
            aux1++;
            if(mCurrentFrame.mvbOutlier[i])
                aux2++;
        }

    int inliers;
    if (!mpAtlas->isImuInitialized())
        Optimizer::PoseOptimization(&mCurrentFrame);
    else
    {
        if(mCurrentFrame.mnId<=mnLastRelocFrameId+mnFramesToResetIMU)
        {
            Verbose::PrintMess("TLM: PoseOptimization ", Verbose::VERBOSITY_DEBUG);
            Optimizer::PoseOptimization(&mCurrentFrame);
        }
        else
        {
            // if(!mbMapUpdated && mState == OK) //  && (mnMatchesInliers>30))
            if(!mbMapUpdated) //  && (mnMatchesInliers>30))
            {
                Verbose::PrintMess("TLM: PoseInertialOptimizationLastFrame ", Verbose::VERBOSITY_DEBUG);
                inliers = Optimizer::PoseInertialOptimizationLastFrame(&mCurrentFrame); // , !mpLastKeyFrame->GetMap()->GetIniertialBA1());
            }
            else
            {
                Verbose::PrintMess("TLM: PoseInertialOptimizationLastKeyFrame ", Verbose::VERBOSITY_DEBUG);
                inliers = Optimizer::PoseInertialOptimizationLastKeyFrame(&mCurrentFrame); // , !mpLastKeyFrame->GetMap()->GetIniertialBA1());
            }
        }
    }

    aux1 = 0, aux2 = 0;
    for(int i=0; i<mCurrentFrame.N; i++)
        if( mCurrentFrame.mvpMapPoints[i])
        {
            aux1++;
            if(mCurrentFrame.mvbOutlier[i])
                aux2++;
        }

    mnMatchesInliers = 0;

    // Update MapPoints Statistics
    for(int i=0; i<mCurrentFrame.N; i++)
    {
        if(mCurrentFrame.mvpMapPoints[i])
        {
            if(!mCurrentFrame.mvbOutlier[i])
            {
                mCurrentFrame.mvpMapPoints[i]->IncreaseFound();
                if(!mbOnlyTracking)
                {
                    if(mCurrentFrame.mvpMapPoints[i]->Observations()>0)
                        mnMatchesInliers++;
                }
                else
                    mnMatchesInliers++;
            }
            else if(mSensor==System::STEREO)
                mCurrentFrame.mvpMapPoints[i] = static_cast<MapPoint*>(NULL);
        }
    }

    // Decide if the tracking was succesful
    // More restrictive if there was a relocalization recently
    mpLocalMapper->mnMatchesInliers=mnMatchesInliers;
    if(mCurrentFrame.mnId<mnLastRelocFrameId+mMaxFrames && mnMatchesInliers<50)
        return false;

    if((mnMatchesInliers>10)&&(mState==RECENTLY_LOST))
        return true;


    if (mSensor == System::IMU_MONOCULAR)
    {
        if((mnMatchesInliers<15 && mpAtlas->isImuInitialized())||(mnMatchesInliers<50 && !mpAtlas->isImuInitialized()))
        {
            return false;
        }
        else
            return true;
    }
    else if (mSensor == System::IMU_STEREO || mSensor == System::IMU_RGBD)
    {
        if(mnMatchesInliers<15)
        {
            return false;
        }
        else
            return true;
    }
    else
    {
        if(mnMatchesInliers<30)
            return false;
        else
            return true;
    }
}

bool Tracking::NeedNewKeyFrame()
{
    if((mSensor == System::IMU_MONOCULAR || mSensor == System::IMU_STEREO || mSensor == System::IMU_RGBD) && !mpAtlas->GetCurrentMap()->isImuInitialized())
    {
        if (mSensor == System::IMU_MONOCULAR && (mCurrentFrame.mTimeStamp-mpLastKeyFrame->mTimeStamp)>=0.25)
            return true;
        else if ((mSensor == System::IMU_STEREO || mSensor == System::IMU_RGBD) && (mCurrentFrame.mTimeStamp-mpLastKeyFrame->mTimeStamp)>=0.25)
            return true;
        else
            return false;
    }

    if(mbOnlyTracking)
        return false;

    // If Local Mapping is freezed by a Loop Closure do not insert keyframes
    if(mpLocalMapper->isStopped() || mpLocalMapper->stopRequested()) {
        /*if(mSensor == System::MONOCULAR)
        {
            std::cout << "NeedNewKeyFrame: localmap stopped" << std::endl;
        }*/
        return false;
    }

    const int nKFs = mpAtlas->KeyFramesInMap();

    // Do not insert keyframes if not enough frames have passed from last relocalisation
    if(mCurrentFrame.mnId<mnLastRelocFrameId+mMaxFrames && nKFs>mMaxFrames)
    {
        return false;
    }

    // Tracked MapPoints in the reference keyframe
    int nMinObs = 3;
    if(nKFs<=2)
        nMinObs=2;
    int nRefMatches = mpReferenceKF->TrackedMapPoints(nMinObs);

    // Local Mapping accept keyframes?
    bool bLocalMappingIdle = mpLocalMapper->AcceptKeyFrames();

    // Check how many "close" points are being tracked and how many could be potentially created.
    int nNonTrackedClose = 0;
    int nTrackedClose= 0;

    if(mSensor!=System::MONOCULAR && mSensor!=System::IMU_MONOCULAR)
    {
        int N = (mCurrentFrame.Nleft == -1) ? mCurrentFrame.N : mCurrentFrame.Nleft;
        for(int i =0; i<N; i++)
        {
            if(mCurrentFrame.mvDepth[i]>0 && mCurrentFrame.mvDepth[i]<mThDepth)
            {
                if(mCurrentFrame.mvpMapPoints[i] && !mCurrentFrame.mvbOutlier[i])
                    nTrackedClose++;
                else
                    nNonTrackedClose++;

            }
        }
        //Verbose::PrintMess("[NEEDNEWKF]-> closed points: " + to_string(nTrackedClose) + "; non tracked closed points: " + to_string(nNonTrackedClose), Verbose::VERBOSITY_NORMAL);// Verbose::VERBOSITY_DEBUG);
    }

    bool bNeedToInsertClose;
    bNeedToInsertClose = (nTrackedClose<100) && (nNonTrackedClose>70);

    // Thresholds
    float thRefRatio = 0.75f;
    if(nKFs<2)
        thRefRatio = 0.4f;

    /*int nClosedPoints = nTrackedClose + nNonTrackedClose;
    const int thStereoClosedPoints = 15;
    if(nClosedPoints < thStereoClosedPoints && (mSensor==System::STEREO || mSensor==System::IMU_STEREO))
    {
        //Pseudo-monocular, there are not enough close points to be confident about the stereo observations.
        thRefRatio = 0.9f;
    }*/

    if(mSensor==System::MONOCULAR)
        thRefRatio = 0.9f;

    if(mpCamera2) thRefRatio = 0.75f;

    if(mSensor==System::IMU_MONOCULAR)
    {
        if(mnMatchesInliers>350) // Points tracked from the local map
            thRefRatio = 0.75f;
        else
            thRefRatio = 0.90f;
    }

    // Condition 1a: More than "MaxFrames" have passed from last keyframe insertion
    const bool c1a = mCurrentFrame.mnId>=mnLastKeyFrameId+mMaxFrames;
    // Condition 1b: More than "MinFrames" have passed and Local Mapping is idle
    const bool c1b = ((mCurrentFrame.mnId>=mnLastKeyFrameId+mMinFrames) && bLocalMappingIdle); //mpLocalMapper->KeyframesInQueue() < 2);
    //Condition 1c: tracking is weak
    const bool c1c = mSensor!=System::MONOCULAR && mSensor!=System::IMU_MONOCULAR && mSensor!=System::IMU_STEREO && mSensor!=System::IMU_RGBD && (mnMatchesInliers<nRefMatches*0.25 || bNeedToInsertClose) ;
    // Condition 2: Few tracked points compared to reference keyframe. Lots of visual odometry compared to map matches.
    const bool c2 = (((mnMatchesInliers<nRefMatches*thRefRatio || bNeedToInsertClose)) && mnMatchesInliers>15);

    //std::cout << "NeedNewKF: c1a=" << c1a << "; c1b=" << c1b << "; c1c=" << c1c << "; c2=" << c2 << std::endl;
    // Temporal condition for Inertial cases
    bool c3 = false;
    if(mpLastKeyFrame)
    {
        if (mSensor==System::IMU_MONOCULAR)
        {
            if ((mCurrentFrame.mTimeStamp-mpLastKeyFrame->mTimeStamp)>=0.5)
                c3 = true;
        }
        else if (mSensor==System::IMU_STEREO || mSensor == System::IMU_RGBD)
        {
            if ((mCurrentFrame.mTimeStamp-mpLastKeyFrame->mTimeStamp)>=0.5)
                c3 = true;
        }
    }

    bool c4 = false;
    if ((((mnMatchesInliers<75) && (mnMatchesInliers>15)) || mState==RECENTLY_LOST) && (mSensor == System::IMU_MONOCULAR)) // MODIFICATION_2, originally ((((mnMatchesInliers<75) && (mnMatchesInliers>15)) || mState==RECENTLY_LOST) && ((mSensor == System::IMU_MONOCULAR)))
        c4=true;
    else
        c4=false;

    if(((c1a||c1b||c1c) && c2)||c3 ||c4)
    {
        // If the mapping accepts keyframes, insert keyframe.
        // Otherwise send a signal to interrupt BA
        if(bLocalMappingIdle || mpLocalMapper->IsInitializing())
        {
            return true;
        }
        else
        {
            mpLocalMapper->InterruptBA();
            if(mSensor!=System::MONOCULAR  && mSensor!=System::IMU_MONOCULAR)
            {
                if(mpLocalMapper->KeyframesInQueue()<3)
                    return true;
                else
                    return false;
            }
            else
            {
                //std::cout << "NeedNewKeyFrame: localmap is busy" << std::endl;
                return false;
            }
        }
    }
    else
        return false;
}

void Tracking::CreateNewKeyFrame()
{
    if(mpLocalMapper->IsInitializing() && !mpAtlas->isImuInitialized())
        return;

    if(!mpLocalMapper->SetNotStop(true))
        return;

    KeyFrame* pKF = new KeyFrame(mCurrentFrame,mpAtlas->GetCurrentMap(),mpKeyFrameDB);

    if(mpAtlas->isImuInitialized()) //  || mpLocalMapper->IsInitializing())
        pKF->bImu = true;

    pKF->SetNewBias(mCurrentFrame.mImuBias);
    mpReferenceKF = pKF;
    mCurrentFrame.mpReferenceKF = pKF;

    if(mpLastKeyFrame)
    {
        pKF->mPrevKF = mpLastKeyFrame;
        mpLastKeyFrame->mNextKF = pKF;
    }
    else
        Verbose::PrintMess("No last KF in KF creation!!", Verbose::VERBOSITY_NORMAL);

    // Reset preintegration from last KF (Create new object)
    if (mSensor == System::IMU_MONOCULAR || mSensor == System::IMU_STEREO || mSensor == System::IMU_RGBD)
    {
        mpImuPreintegratedFromLastKF = new IMU::Preintegrated(pKF->GetImuBias(),pKF->mImuCalib);
    }

    if(mSensor!=System::MONOCULAR && mSensor != System::IMU_MONOCULAR) // TODO check if incluide imu_stereo
    {
        mCurrentFrame.UpdatePoseMatrices();
        // cout << "create new MPs" << endl;
        // We sort points by the measured depth by the stereo/RGBD sensor.
        // We create all those MapPoints whose depth < mThDepth.
        // If there are less than 100 close points we create the 100 closest.
        int maxPoint = 100;
        if(mSensor == System::IMU_STEREO || mSensor == System::IMU_RGBD)
            maxPoint = 100;

        vector<pair<float,int> > vDepthIdx;
        int N = (mCurrentFrame.Nleft != -1) ? mCurrentFrame.Nleft : mCurrentFrame.N;
        vDepthIdx.reserve(mCurrentFrame.N);
        for(int i=0; i<N; i++)
        {
            float z = mCurrentFrame.mvDepth[i];
            if(z>0)
            {
                vDepthIdx.push_back(make_pair(z,i));
            }
        }

        if(!vDepthIdx.empty())
        {
            sort(vDepthIdx.begin(),vDepthIdx.end());

            int nPoints = 0;
            for(size_t j=0; j<vDepthIdx.size();j++)
            {
                int i = vDepthIdx[j].second;

                bool bCreateNew = false;

                MapPoint* pMP = mCurrentFrame.mvpMapPoints[i];
                if(!pMP)
                    bCreateNew = true;
                else if(pMP->Observations()<1)
                {
                    bCreateNew = true;
                    mCurrentFrame.mvpMapPoints[i] = static_cast<MapPoint*>(NULL);
                }

                if(bCreateNew)
                {
                    Eigen::Vector3f x3D;

                    if(mCurrentFrame.Nleft == -1){
                        mCurrentFrame.UnprojectStereo(i, x3D);
                    }
                    else{
                        x3D = mCurrentFrame.UnprojectStereoFishEye(i);
                    }

                    MapPoint* pNewMP = new MapPoint(x3D,pKF,mpAtlas->GetCurrentMap());
                    pNewMP->AddObservation(pKF,i);

                    //Check if it is a stereo observation in order to not
                    //duplicate mappoints
                    if(mCurrentFrame.Nleft != -1 && mCurrentFrame.mvLeftToRightMatch[i] >= 0){
                        mCurrentFrame.mvpMapPoints[mCurrentFrame.Nleft + mCurrentFrame.mvLeftToRightMatch[i]]=pNewMP;
                        pNewMP->AddObservation(pKF,mCurrentFrame.Nleft + mCurrentFrame.mvLeftToRightMatch[i]);
                        pKF->AddMapPoint(pNewMP,mCurrentFrame.Nleft + mCurrentFrame.mvLeftToRightMatch[i]);
                    }

                    pKF->AddMapPoint(pNewMP,i);
                    pNewMP->ComputeDistinctiveDescriptors();
                    pNewMP->UpdateNormalAndDepth();
                    mpAtlas->AddMapPoint(pNewMP);

                    mCurrentFrame.mvpMapPoints[i]=pNewMP;
                    nPoints++;
                }
                else
                {
                    nPoints++;
                }

                if(vDepthIdx[j].first>mThDepth && nPoints>maxPoint)
                {
                    break;
                }
            }
            //Verbose::PrintMess("new mps for stereo KF: " + to_string(nPoints), Verbose::VERBOSITY_NORMAL);
        }
    }


    mpLocalMapper->InsertKeyFrame(pKF);

    mpLocalMapper->SetNotStop(false);

    mnLastKeyFrameId = mCurrentFrame.mnId;
    mpLastKeyFrame = pKF;
}

void Tracking::SearchLocalPoints()
{
    // Do not search map points already matched
    for(vector<MapPoint*>::iterator vit=mCurrentFrame.mvpMapPoints.begin(), vend=mCurrentFrame.mvpMapPoints.end(); vit!=vend; vit++)
    {
        MapPoint* pMP = *vit;
        if(pMP)
        {
            if(pMP->isBad())
            {
                *vit = static_cast<MapPoint*>(NULL);
            }
            else
            {
                pMP->IncreaseVisible();
                pMP->mnLastFrameSeen = mCurrentFrame.mnId;
                pMP->mbTrackInView = false;
                pMP->mbTrackInViewR = false;
            }
        }
    }

    int nToMatch=0;

    // Project points in frame and check its visibility
    for(vector<MapPoint*>::iterator vit=mvpLocalMapPoints.begin(), vend=mvpLocalMapPoints.end(); vit!=vend; vit++)
    {
        MapPoint* pMP = *vit;

        if(pMP->mnLastFrameSeen == mCurrentFrame.mnId)
            continue;
        if(pMP->isBad())
            continue;
        // Project (this fills MapPoint variables for matching)
        if(mCurrentFrame.isInFrustum(pMP,0.5))
        {
            pMP->IncreaseVisible();
            nToMatch++;
        }
        if(pMP->mbTrackInView)
        {
            mCurrentFrame.mmProjectPoints[pMP->mnId] = cv::Point2f(pMP->mTrackProjX, pMP->mTrackProjY);
        }
    }

    if(nToMatch>0)
    {
        ORBmatcher matcher(0.8);
        int th = 1;
        if(mSensor==System::RGBD || mSensor==System::IMU_RGBD)
            th=3;
        if(mpAtlas->isImuInitialized())
        {
            if(mpAtlas->GetCurrentMap()->GetIniertialBA2())
                th=2;
            else
                th=6;
        }
        else if(!mpAtlas->isImuInitialized() && (mSensor==System::IMU_MONOCULAR || mSensor==System::IMU_STEREO || mSensor == System::IMU_RGBD))
        {
            th=10;
        }

        // If the camera has been relocalised recently, perform a coarser search
        if(mCurrentFrame.mnId<mnLastRelocFrameId+2)
            th=5;

        if(mState==LOST || mState==RECENTLY_LOST) // Lost for less than 1 second
            th=15; // 15

        int matches = matcher.SearchByProjection(mCurrentFrame, mvpLocalMapPoints, th, mpLocalMapper->mbFarPoints, mpLocalMapper->mThFarPoints);
    }
}

void Tracking::UpdateLocalMap()
{
    // This is for visualization
    mpAtlas->SetReferenceMapPoints(mvpLocalMapPoints);

    // Update
    UpdateLocalKeyFrames();
    UpdateLocalPoints();
}

void Tracking::UpdateLocalPoints()
{
    mvpLocalMapPoints.clear();

    int count_pts = 0;

    for(vector<KeyFrame*>::const_reverse_iterator itKF=mvpLocalKeyFrames.rbegin(), itEndKF=mvpLocalKeyFrames.rend(); itKF!=itEndKF; ++itKF)
    {
        KeyFrame* pKF = *itKF;
        const vector<MapPoint*> vpMPs = pKF->GetMapPointMatches();

        for(vector<MapPoint*>::const_iterator itMP=vpMPs.begin(), itEndMP=vpMPs.end(); itMP!=itEndMP; itMP++)
        {

            MapPoint* pMP = *itMP;
            if(!pMP)
                continue;
            if(pMP->mnTrackReferenceForFrame==mCurrentFrame.mnId)
                continue;
            if(!pMP->isBad())
            {
                count_pts++;
                mvpLocalMapPoints.push_back(pMP);
                pMP->mnTrackReferenceForFrame=mCurrentFrame.mnId;
            }
        }
    }
}


void Tracking::UpdateLocalKeyFrames()
{
    // Each map point vote for the keyframes in which it has been observed
    MAP_KEY_INT keyframeCounter(&KeyFrame::lId);
    if(!mpAtlas->isImuInitialized() || (mCurrentFrame.mnId<mnLastRelocFrameId+2))
    {
        for(int i=0; i<mCurrentFrame.N; i++)
        {
            MapPoint* pMP = mCurrentFrame.mvpMapPoints[i];
            if(pMP)
            {
                if(!pMP->isBad())
                {
                    const MAP_KEY_INT_INT observations = pMP->GetObservations();
                    for(MAP_KEY_INT_INT::const_iterator it=observations.begin(), itend=observations.end(); it!=itend; it++)
                        keyframeCounter[it->first]++;
                }
                else
                {
                    mCurrentFrame.mvpMapPoints[i]=NULL;
                }
            }
        }
    }
    else
    {
        for(int i=0; i<mLastFrame.N; i++)
        {
            // Using lastframe since current frame has not matches yet
            if(mLastFrame.mvpMapPoints[i])
            {
                MapPoint* pMP = mLastFrame.mvpMapPoints[i];
                if(!pMP)
                    continue;
                if(!pMP->isBad())
                {
                    const MAP_KEY_INT_INT observations = pMP->GetObservations();
                    for(MAP_KEY_INT_INT::const_iterator it=observations.begin(), itend=observations.end(); it!=itend; it++)
                        keyframeCounter[it->first]++;
                }
                else
                {
                    // MODIFICATION
                    mLastFrame.mvpMapPoints[i]=NULL;
                }
            }
        }
    }


    int max=0;
    KeyFrame* pKFmax= static_cast<KeyFrame*>(NULL);

    mvpLocalKeyFrames.clear();
    mvpLocalKeyFrames.reserve(3*keyframeCounter.size());

    // All keyframes that observe a map point are included in the local map. Also check which keyframe shares most points
    for(MAP_KEY_INT::const_iterator it=keyframeCounter.begin(), itEnd=keyframeCounter.end(); it!=itEnd; it++)
    {
        KeyFrame* pKF = it->first;

        if(pKF->isBad())
            continue;

        if(it->second>max)
        {
            max=it->second;
            pKFmax=pKF;
        }

        mvpLocalKeyFrames.push_back(pKF);
        pKF->mnTrackReferenceForFrame = mCurrentFrame.mnId;
    }

    // Include also some not-already-included keyframes that are neighbors to already-included keyframes
    for(vector<KeyFrame*>::const_iterator itKF=mvpLocalKeyFrames.begin(), itEndKF=mvpLocalKeyFrames.end(); itKF!=itEndKF; itKF++)
    {
        // Limit the number of keyframes
        if(mvpLocalKeyFrames.size()>80) // 80
            break;

        KeyFrame* pKF = *itKF;

        const vector<KeyFrame*> vNeighs = pKF->GetBestCovisibilityKeyFrames(10);


        for(vector<KeyFrame*>::const_iterator itNeighKF=vNeighs.begin(), itEndNeighKF=vNeighs.end(); itNeighKF!=itEndNeighKF; itNeighKF++)
        {
            KeyFrame* pNeighKF = *itNeighKF;
            if(!pNeighKF->isBad())
            {
                if(pNeighKF->mnTrackReferenceForFrame!=mCurrentFrame.mnId)
                {
                    mvpLocalKeyFrames.push_back(pNeighKF);
                    pNeighKF->mnTrackReferenceForFrame=mCurrentFrame.mnId;
                    break;
                }
            }
        }

        const SET_KEY_FRAME spChilds = pKF->GetChilds();
        for(SET_KEY_FRAME::const_iterator sit=spChilds.begin(), send=spChilds.end(); sit!=send; sit++)
        {
            KeyFrame* pChildKF = *sit;
            if(!pChildKF->isBad())
            {
                if(pChildKF->mnTrackReferenceForFrame!=mCurrentFrame.mnId)
                {
                    mvpLocalKeyFrames.push_back(pChildKF);
                    pChildKF->mnTrackReferenceForFrame=mCurrentFrame.mnId;
                    break;
                }
            }
        }

        KeyFrame* pParent = pKF->GetParent();
        if(pParent)
        {
            if(pParent->mnTrackReferenceForFrame!=mCurrentFrame.mnId)
            {
                mvpLocalKeyFrames.push_back(pParent);
                pParent->mnTrackReferenceForFrame=mCurrentFrame.mnId;
                break;
            }
        }
    }

    // Add 10 last temporal KFs (mainly for IMU)
    if((mSensor == System::IMU_MONOCULAR || mSensor == System::IMU_STEREO || mSensor == System::IMU_RGBD) &&mvpLocalKeyFrames.size()<80)
    {
        KeyFrame* tempKeyFrame = mCurrentFrame.mpLastKeyFrame;

        const int Nd = 20;
        for(int i=0; i<Nd; i++){
            if (!tempKeyFrame)
                break;
            if(tempKeyFrame->mnTrackReferenceForFrame!=mCurrentFrame.mnId)
            {
                mvpLocalKeyFrames.push_back(tempKeyFrame);
                tempKeyFrame->mnTrackReferenceForFrame=mCurrentFrame.mnId;
                tempKeyFrame=tempKeyFrame->mPrevKF;
            }
        }
    }

    if(pKFmax)
    {
        mpReferenceKF = pKFmax;
        mCurrentFrame.mpReferenceKF = mpReferenceKF;
    }
}

bool Tracking::Relocalization()
{
    Verbose::PrintMess("Starting relocalization", Verbose::VERBOSITY_NORMAL);
    // Compute Bag of Words Vector
    mCurrentFrame.ComputeBoW();

    // Relocalization is performed when tracking is lost
    // Track Lost: Query KeyFrame Database for keyframe candidates for relocalisation
    vector<KeyFrame*> vpCandidateKFs = mpKeyFrameDB->DetectRelocalizationCandidates(&mCurrentFrame, mpAtlas->GetCurrentMap());

    if(vpCandidateKFs.empty()) {
        Verbose::PrintMess("There are not candidates", Verbose::VERBOSITY_NORMAL);
        return false;
    }

    const int nKFs = vpCandidateKFs.size();

    // We perform first an ORB matching with each candidate
    // If enough matches are found we setup a PnP solver
    ORBmatcher matcher(0.75,true);

    vector<MLPnPsolver*> vpMLPnPsolvers;
    vpMLPnPsolvers.resize(nKFs);

    vector<vector<MapPoint*> > vvpMapPointMatches;
    vvpMapPointMatches.resize(nKFs);

    vector<bool> vbDiscarded;
    vbDiscarded.resize(nKFs);

    int nCandidates=0;

    for(int i=0; i<nKFs; i++)
    {
        KeyFrame* pKF = vpCandidateKFs[i];
        if(pKF->isBad())
            vbDiscarded[i] = true;
        else
        {
            int nmatches = matcher.SearchByBoW(pKF,mCurrentFrame,vvpMapPointMatches[i]);
            if(nmatches<15)
            {
                vbDiscarded[i] = true;
                continue;
            }
            else
            {
                MLPnPsolver* pSolver = new MLPnPsolver(mCurrentFrame,vvpMapPointMatches[i]);
                pSolver->SetRansacParameters(0.99,10,300,6,0.5,5.991);  //This solver needs at least 6 points
                vpMLPnPsolvers[i] = pSolver;
                nCandidates++;
            }
        }
    }

    // Alternatively perform some iterations of P4P RANSAC
    // Until we found a camera pose supported by enough inliers
    bool bMatch = false;
    ORBmatcher matcher2(0.9,true);

    while(nCandidates>0 && !bMatch)
    {
        for(int i=0; i<nKFs; i++)
        {
            if(vbDiscarded[i])
                continue;

            // Perform 5 Ransac Iterations
            vector<bool> vbInliers;
            int nInliers;
            bool bNoMore;

            MLPnPsolver* pSolver = vpMLPnPsolvers[i];
            Eigen::Matrix4f eigTcw;
            bool bTcw = pSolver->iterate(5,bNoMore,vbInliers,nInliers, eigTcw);

            // If Ransac reachs max. iterations discard keyframe
            if(bNoMore)
            {
                vbDiscarded[i]=true;
                nCandidates--;
            }

            // If a Camera Pose is computed, optimize
            if(bTcw)
            {
                Sophus::SE3f Tcw(eigTcw);
                mCurrentFrame.SetPose(Tcw);
                // Tcw.copyTo(mCurrentFrame.mTcw);

                SET_MAP_POINT sFound(&MapPoint::ComparePtr);

                const int np = vbInliers.size();

                for(int j=0; j<np; j++)
                {
                    if(vbInliers[j])
                    {
                        mCurrentFrame.mvpMapPoints[j]=vvpMapPointMatches[i][j];
                        sFound.insert(vvpMapPointMatches[i][j]);
                    }
                    else
                        mCurrentFrame.mvpMapPoints[j]=NULL;
                }

                int nGood = Optimizer::PoseOptimization(&mCurrentFrame);

                if(nGood<10)
                    continue;

                for(int io =0; io<mCurrentFrame.N; io++)
                    if(mCurrentFrame.mvbOutlier[io])
                        mCurrentFrame.mvpMapPoints[io]=static_cast<MapPoint*>(NULL);

                // If few inliers, search by projection in a coarse window and optimize again
                if(nGood<50)
                {
                    int nadditional =matcher2.SearchByProjection(mCurrentFrame,vpCandidateKFs[i],sFound,10,100);

                    if(nadditional+nGood>=50)
                    {
                        nGood = Optimizer::PoseOptimization(&mCurrentFrame);

                        // If many inliers but still not enough, search by projection again in a narrower window
                        // the camera has been already optimized with many points
                        if(nGood>30 && nGood<50)
                        {
                            sFound.clear();
                            for(int ip =0; ip<mCurrentFrame.N; ip++)
                                if(mCurrentFrame.mvpMapPoints[ip])
                                    sFound.insert(mCurrentFrame.mvpMapPoints[ip]);
                            nadditional =matcher2.SearchByProjection(mCurrentFrame,vpCandidateKFs[i],sFound,3,64);

                            // Final optimization
                            if(nGood+nadditional>=50)
                            {
                                nGood = Optimizer::PoseOptimization(&mCurrentFrame);

                                for(int io =0; io<mCurrentFrame.N; io++)
                                    if(mCurrentFrame.mvbOutlier[io])
                                        mCurrentFrame.mvpMapPoints[io]=NULL;
                            }
                        }
                    }
                }


                // If the pose is supported by enough inliers stop ransacs and continue
                if(nGood>=50)
                {
                    bMatch = true;
                    break;
                }
            }
        }
    }

    if(!bMatch)
    {
        return false;
    }
    else
    {
        mnLastRelocFrameId = mCurrentFrame.mnId;
        cout << "Relocalized!!" << endl;
        return true;
    }

}

void Tracking::Reset(bool bLocMap)
{
    Verbose::PrintMess("System Reseting", Verbose::VERBOSITY_NORMAL);

#ifdef USE_GRAPHICS
    if(mpViewer)
    {
        mpViewer->RequestStop();
        while(!mpViewer->isStopped())
            usleep(3000);
    }
#endif
    // Reset Local Mapping
    if (!bLocMap)
    {
        Verbose::PrintMess("Reseting Local Mapper...", Verbose::VERBOSITY_NORMAL);
        mpLocalMapper->RequestReset();
        Verbose::PrintMess("done", Verbose::VERBOSITY_NORMAL);
    }


    // Reset Loop Closing
    Verbose::PrintMess("Reseting Loop Closing...", Verbose::VERBOSITY_NORMAL);
    mpLoopClosing->RequestReset();
    Verbose::PrintMess("done", Verbose::VERBOSITY_NORMAL);

    // Clear BoW Database
    Verbose::PrintMess("Reseting Database...", Verbose::VERBOSITY_NORMAL);
    mpKeyFrameDB->clear();
    Verbose::PrintMess("done", Verbose::VERBOSITY_NORMAL);

    // Clear Map (this erase MapPoints and KeyFrames)
    mpAtlas->clearAtlas();
    mpAtlas->CreateNewMap();
    if (mSensor==System::IMU_STEREO || mSensor == System::IMU_MONOCULAR || mSensor == System::IMU_RGBD)
        mpAtlas->SetInertialSensor();
    mnInitialFrameId = 0;

    KeyFrame::nNextId = 0;
    Frame::nNextId = 0;
    mState = NO_IMAGES_YET;

    mbReadyToInitializate = false;
    mbSetInit=false;

    mlRelativeFramePoses.clear();
    mlpReferences.clear();
    mlFrameTimes.clear();
    mlbLost.clear();
    mCurrentFrame = Frame();
    mnLastRelocFrameId = 0;
    mLastFrame = Frame();
    mpReferenceKF = static_cast<KeyFrame*>(NULL);
    mpLastKeyFrame = static_cast<KeyFrame*>(NULL);
    mvIniMatches.clear();

#ifdef USE_GRAPHICS
    if(mpViewer)
        mpViewer->Release();
#endif
    Verbose::PrintMess("   End reseting! ", Verbose::VERBOSITY_NORMAL);
}

void Tracking::ResetActiveMap(bool bLocMap)
{
    Verbose::PrintMess("Active map Reseting", Verbose::VERBOSITY_NORMAL);
#ifdef USE_GRAPHICS
    if(mpViewer)
    {
        mpViewer->RequestStop();
        while(!mpViewer->isStopped())
            usleep(3000);
    }
#endif
    Map* pMap = mpAtlas->GetCurrentMap();

    if (!bLocMap)
    {
        Verbose::PrintMess("Reseting Local Mapper...", Verbose::VERBOSITY_VERY_VERBOSE);
        mpLocalMapper->RequestResetActiveMap(pMap);
        Verbose::PrintMess("done", Verbose::VERBOSITY_VERY_VERBOSE);
    }

    // Reset Loop Closing
    Verbose::PrintMess("Reseting Loop Closing...", Verbose::VERBOSITY_NORMAL);
    mpLoopClosing->RequestResetActiveMap(pMap);
    Verbose::PrintMess("done", Verbose::VERBOSITY_NORMAL);

    // Clear BoW Database
    Verbose::PrintMess("Reseting Database", Verbose::VERBOSITY_NORMAL);
    mpKeyFrameDB->clearMap(pMap); // Only clear the active map references
    Verbose::PrintMess("done", Verbose::VERBOSITY_NORMAL);

    // Clear Map (this erase MapPoints and KeyFrames)
    mpAtlas->clearMap();


    //KeyFrame::nNextId = mpAtlas->GetLastInitKFid();
    //Frame::nNextId = mnLastInitFrameId;
    mnLastInitFrameId = Frame::nNextId;
    //mnLastRelocFrameId = mnLastInitFrameId;
    mState = NO_IMAGES_YET; //NOT_INITIALIZED;

    mbReadyToInitializate = false;

    list<bool> lbLost;
    // lbLost.reserve(mlbLost.size());
    unsigned int index = mnFirstFrameId;
    cout << "mnFirstFrameId = " << mnFirstFrameId << endl;
    for(Map* pMap : mpAtlas->GetAllMaps())
    {
        if(pMap->GetAllKeyFrames().size() > 0)
        {
            if(index > pMap->GetLowerKFID())
                index = pMap->GetLowerKFID();
        }
    }

    //cout << "First Frame id: " << index << endl;
    int num_lost = 0;
    cout << "mnInitialFrameId = " << mnInitialFrameId << endl;

    for(list<bool>::iterator ilbL = mlbLost.begin(); ilbL != mlbLost.end(); ilbL++)
    {
        if(index < mnInitialFrameId)
            lbLost.push_back(*ilbL);
        else
        {
            lbLost.push_back(true);
            num_lost += 1;
        }

        index++;
    }
    cout << num_lost << " Frames set to lost" << endl;

    mlbLost = lbLost;

    mnInitialFrameId = mCurrentFrame.mnId;
    mnLastRelocFrameId = mCurrentFrame.mnId;

    mCurrentFrame = Frame();
    mLastFrame = Frame();
    mpReferenceKF = static_cast<KeyFrame*>(NULL);
    mpLastKeyFrame = static_cast<KeyFrame*>(NULL);
    mvIniMatches.clear();

    mbVelocity = false;

#ifdef USE_GRAPHICS
    if(mpViewer)
        mpViewer->Release();
#endif
    Verbose::PrintMess("   End reseting! ", Verbose::VERBOSITY_NORMAL);
}

vector<MapPoint*> Tracking::GetLocalMapMPS()
{
    return mvpLocalMapPoints;
}

void Tracking::ChangeCalibration(const string &strSettingPath)
{
    cv::FileStorage fSettings(strSettingPath, cv::FileStorage::READ);
    float fx = fSettings["Camera.fx"];
    float fy = fSettings["Camera.fy"];
    float cx = fSettings["Camera.cx"];
    float cy = fSettings["Camera.cy"];

    mK_.setIdentity();
    mK_(0,0) = fx;
    mK_(1,1) = fy;
    mK_(0,2) = cx;
    mK_(1,2) = cy;

    cv::Mat K = cv::Mat::eye(3,3,CV_32F);
    K.at<float>(0,0) = fx;
    K.at<float>(1,1) = fy;
    K.at<float>(0,2) = cx;
    K.at<float>(1,2) = cy;
    K.copyTo(mK);

    cv::Mat DistCoef(4,1,CV_32F);
    DistCoef.at<float>(0) = fSettings["Camera.k1"];
    DistCoef.at<float>(1) = fSettings["Camera.k2"];
    DistCoef.at<float>(2) = fSettings["Camera.p1"];
    DistCoef.at<float>(3) = fSettings["Camera.p2"];
    const float k3 = fSettings["Camera.k3"];
    if(k3!=0)
    {
        DistCoef.resize(5);
        DistCoef.at<float>(4) = k3;
    }
    DistCoef.copyTo(mDistCoef);

    mbf = fSettings["Camera.bf"];

    Frame::mbInitialComputations = true;
}

void Tracking::InformOnlyTracking(const bool &flag)
{
    mbOnlyTracking = flag;
}

void Tracking::UpdateFrameIMU(const float s, const IMU::Bias &b, KeyFrame* pCurrentKeyFrame)
{
    Map * pMap = pCurrentKeyFrame->GetMap();
    unsigned int index = mnFirstFrameId;
    list<ORB_SLAM3::KeyFrame*>::iterator lRit = mlpReferences.begin();
    list<bool>::iterator lbL = mlbLost.begin();
    for(auto lit=mlRelativeFramePoses.begin(),lend=mlRelativeFramePoses.end();lit!=lend;lit++, lRit++, lbL++)
    {
        if(*lbL)
            continue;

        KeyFrame* pKF = *lRit;

        while(pKF->isBad())
        {
            pKF = pKF->GetParent();
        }

        if(pKF->GetMap() == pMap)
        {
            (*lit).translation() *= s;
        }
    }

    mLastBias = b;

    mpLastKeyFrame = pCurrentKeyFrame;

    mLastFrame.SetNewBias(mLastBias);
    mCurrentFrame.SetNewBias(mLastBias);

    while(!mCurrentFrame.imuIsPreintegrated())
    {
        usleep(500);
    }


    if(mLastFrame.mnId == mLastFrame.mpLastKeyFrame->mnFrameId)
    {
        mLastFrame.SetImuPoseVelocity(mLastFrame.mpLastKeyFrame->GetImuRotation(),
                                      mLastFrame.mpLastKeyFrame->GetImuPosition(),
                                      mLastFrame.mpLastKeyFrame->GetVelocity());
    }
    else
    {
        const Eigen::Vector3f Gz(0, 0, -IMU::GRAVITY_VALUE);
        const Eigen::Vector3f twb1 = mLastFrame.mpLastKeyFrame->GetImuPosition();
        const Eigen::Matrix3f Rwb1 = mLastFrame.mpLastKeyFrame->GetImuRotation();
        const Eigen::Vector3f Vwb1 = mLastFrame.mpLastKeyFrame->GetVelocity();
        float t12 = mLastFrame.mpImuPreintegrated->dT;

        mLastFrame.SetImuPoseVelocity(IMU::NormalizeRotation(Rwb1*mLastFrame.mpImuPreintegrated->GetUpdatedDeltaRotation()),
                                      twb1 + Vwb1*t12 + 0.5f*t12*t12*Gz+ Rwb1*mLastFrame.mpImuPreintegrated->GetUpdatedDeltaPosition(),
                                      Vwb1 + Gz*t12 + Rwb1*mLastFrame.mpImuPreintegrated->GetUpdatedDeltaVelocity());
    }

    if (mCurrentFrame.mpImuPreintegrated)
    {
        const Eigen::Vector3f Gz(0, 0, -IMU::GRAVITY_VALUE);

        const Eigen::Vector3f twb1 = mCurrentFrame.mpLastKeyFrame->GetImuPosition();
        const Eigen::Matrix3f Rwb1 = mCurrentFrame.mpLastKeyFrame->GetImuRotation();
        const Eigen::Vector3f Vwb1 = mCurrentFrame.mpLastKeyFrame->GetVelocity();
        float t12 = mCurrentFrame.mpImuPreintegrated->dT;

        mCurrentFrame.SetImuPoseVelocity(IMU::NormalizeRotation(Rwb1*mCurrentFrame.mpImuPreintegrated->GetUpdatedDeltaRotation()),
                                      twb1 + Vwb1*t12 + 0.5f*t12*t12*Gz+ Rwb1*mCurrentFrame.mpImuPreintegrated->GetUpdatedDeltaPosition(),
                                      Vwb1 + Gz*t12 + Rwb1*mCurrentFrame.mpImuPreintegrated->GetUpdatedDeltaVelocity());
    }

    mnFirstImuFrameId = mCurrentFrame.mnId;
}

void Tracking::NewDataset()
{
    mnNumDataset++;
}

int Tracking::GetNumberDataset()
{
    return mnNumDataset;
}

int Tracking::GetMatchesInliers()
{
    return mnMatchesInliers;
}

void Tracking::SaveSubTrajectory(string strNameFile_frames, string strNameFile_kf, string strFolder)
{
    mpSystem->SaveTrajectoryEuRoC(strFolder + strNameFile_frames);
    //mpSystem->SaveKeyFrameTrajectoryEuRoC(strFolder + strNameFile_kf);
}

void Tracking::SaveSubTrajectory(string strNameFile_frames, string strNameFile_kf, Map* pMap)
{
    mpSystem->SaveTrajectoryEuRoC(strNameFile_frames, pMap);
    if(!strNameFile_kf.empty())
        mpSystem->SaveKeyFrameTrajectoryEuRoC(strNameFile_kf, pMap);
}

float Tracking::GetImageScale()
{
    return mImageScale;
}

#ifdef REGISTER_LOOP
void Tracking::RequestStop()
{
    unique_lock<mutex> lock(mMutexStop);
    mbStopRequested = true;
}

bool Tracking::Stop()
{
    unique_lock<mutex> lock(mMutexStop);
    if(mbStopRequested && !mbNotStop)
    {
        mbStopped = true;
        cout << "Tracking STOP" << endl;
        return true;
    }

    return false;
}

bool Tracking::stopRequested()
{
    unique_lock<mutex> lock(mMutexStop);
    return mbStopRequested;
}

bool Tracking::isStopped()
{
    unique_lock<mutex> lock(mMutexStop);
    return mbStopped;
}

void Tracking::Release()
{
    unique_lock<mutex> lock(mMutexStop);
    mbStopped = false;
    mbStopRequested = false;
}
#endif

} //namespace ORB_SLAM<|MERGE_RESOLUTION|>--- conflicted
+++ resolved
@@ -1793,7 +1793,6 @@
 
 void Tracking::Track()
 {
-<<<<<<< HEAD
 #ifdef TEST_REPEATABLE
     // Wait for local optiomizer - FOR REPEATABILE DEBUGGING:
     static const size_t FRAMES_COUNT_FOR_LOCAL_MAPPING(10);
@@ -1816,16 +1815,6 @@
     }
 #endif // TEST_REPEATABLE
 
-=======
-    // {
-    //     // DORON: Wait for local optiomizer:
-    //     while(!mpLocalMapper->AcceptKeyFrames())
-    //     {
-    //         std::cout << "Waiting for local mapper to finish..." << std::endl;
-    //         usleep(30);
-    //     }
-    // }
->>>>>>> f0d57fe8
     if (bStepByStep)
     {
         std::cout << "Tracking: Waiting to the next step" << std::endl;
