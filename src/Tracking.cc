--- conflicted
+++ resolved
@@ -28,22 +28,11 @@
 #include "Initializer.h"
 #include "G2oTypes.h"
 #include "Optimizer.h"
-<<<<<<< HEAD
-#include "PnPsolver.h"
 
 #include <iostream>
 
 #include <mutex>
 #include <chrono>
-#include <thread>
-
-=======
-
-#include <iostream>
-
-#include <mutex>
-#include <chrono>
->>>>>>> 093173ba
 #include <include/CameraModels/Pinhole.h>
 #include <include/CameraModels/KannalaBrandt8.h>
 #include <include/MLPnPsolver.h>
@@ -1256,15 +1245,6 @@
     {
         if(mbRGB)
         {
-<<<<<<< HEAD
-            cvtColor(mImGray,mImGray, cv::COLOR_RGB2GRAY);
-            cvtColor(imGrayRight,imGrayRight, cv::COLOR_RGB2GRAY);
-        }
-        else
-        {
-            cvtColor(mImGray,mImGray, cv::COLOR_BGR2GRAY);
-            cvtColor(imGrayRight,imGrayRight, cv::COLOR_BGR2GRAY);
-=======
             cvtColor(mImGray,mImGray,cv::COLOR_RGB2GRAY);
             cvtColor(imGrayRight,imGrayRight,cv::COLOR_RGB2GRAY);
         }
@@ -1272,22 +1252,12 @@
         {
             cvtColor(mImGray,mImGray,cv::COLOR_BGR2GRAY);
             cvtColor(imGrayRight,imGrayRight,cv::COLOR_BGR2GRAY);
->>>>>>> 093173ba
         }
     }
     else if(mImGray.channels()==4)
     {
         if(mbRGB)
         {
-<<<<<<< HEAD
-            cvtColor(mImGray,mImGray, cv::COLOR_RGBA2GRAY);
-            cvtColor(imGrayRight,imGrayRight, cv::COLOR_RGBA2GRAY);
-        }
-        else
-        {
-            cvtColor(mImGray,mImGray, cv::COLOR_BGRA2GRAY);
-            cvtColor(imGrayRight,imGrayRight, cv::COLOR_BGRA2GRAY);
-=======
             cvtColor(mImGray,mImGray,cv::COLOR_RGBA2GRAY);
             cvtColor(imGrayRight,imGrayRight,cv::COLOR_RGBA2GRAY);
         }
@@ -1295,7 +1265,6 @@
         {
             cvtColor(mImGray,mImGray,cv::COLOR_BGRA2GRAY);
             cvtColor(imGrayRight,imGrayRight,cv::COLOR_BGRA2GRAY);
->>>>>>> 093173ba
         }
     }
 
@@ -1330,28 +1299,16 @@
     if(mImGray.channels()==3)
     {
         if(mbRGB)
-<<<<<<< HEAD
-            cvtColor(mImGray,mImGray, cv::COLOR_RGB2GRAY);
-        else
-            cvtColor(mImGray,mImGray, cv::COLOR_BGR2GRAY);
-=======
             cvtColor(mImGray,mImGray,cv::COLOR_RGB2GRAY);
         else
             cvtColor(mImGray,mImGray,cv::COLOR_BGR2GRAY);
->>>>>>> 093173ba
     }
     else if(mImGray.channels()==4)
     {
         if(mbRGB)
-<<<<<<< HEAD
-            cvtColor(mImGray,mImGray, cv::COLOR_RGBA2GRAY);
-        else
-            cvtColor(mImGray,mImGray, cv::COLOR_BGRA2GRAY);
-=======
             cvtColor(mImGray,mImGray,cv::COLOR_RGBA2GRAY);
         else
             cvtColor(mImGray,mImGray,cv::COLOR_BGRA2GRAY);
->>>>>>> 093173ba
     }
 
     if((fabs(mDepthMapFactor-1.0f)>1e-5) || imDepth.type()!=CV_32F)
@@ -1379,28 +1336,16 @@
     if(mImGray.channels()==3)
     {
         if(mbRGB)
-<<<<<<< HEAD
-            cvtColor(mImGray,mImGray, cv::COLOR_RGB2GRAY);
-        else
-            cvtColor(mImGray,mImGray, cv::COLOR_BGR2GRAY);
-=======
             cvtColor(mImGray,mImGray,cv::COLOR_RGB2GRAY);
         else
             cvtColor(mImGray,mImGray,cv::COLOR_BGR2GRAY);
->>>>>>> 093173ba
     }
     else if(mImGray.channels()==4)
     {
         if(mbRGB)
-<<<<<<< HEAD
-            cvtColor(mImGray,mImGray, cv::COLOR_RGBA2GRAY);
-        else
-            cvtColor(mImGray,mImGray, cv::COLOR_BGRA2GRAY);
-=======
             cvtColor(mImGray,mImGray,cv::COLOR_RGBA2GRAY);
         else
             cvtColor(mImGray,mImGray,cv::COLOR_BGRA2GRAY);
->>>>>>> 093173ba
     }
 
     if (mSensor == System::MONOCULAR)
