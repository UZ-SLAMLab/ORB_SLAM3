cmake_minimum_required(VERSION 2.8)
project(ORB_SLAM3)

IF(NOT CMAKE_BUILD_TYPE)
  SET(CMAKE_BUILD_TYPE Release)
ENDIF()

MESSAGE("Build type: " ${CMAKE_BUILD_TYPE})

set(CMAKE_C_FLAGS "${CMAKE_C_FLAGS}  -Wall   -O3")
set(CMAKE_CXX_FLAGS "${CMAKE_CXX_FLAGS} -Wall   -O3")
set(CMAKE_C_FLAGS_RELEASE "${CMAKE_C_FLAGS_RELEASE} -march=native")
set(CMAKE_CXX_FLAGS_RELEASE "${CMAKE_CXX_FLAGS_RELEASE} -march=native")

# Check C++14 or C++0x support
include(CheckCXXCompilerFlag)
CHECK_CXX_COMPILER_FLAG("-std=c++14" COMPILER_SUPPORTS_CXX11)
CHECK_CXX_COMPILER_FLAG("-std=c++0x" COMPILER_SUPPORTS_CXX0X)
if(COMPILER_SUPPORTS_CXX11)
   set(CMAKE_CXX_FLAGS "${CMAKE_CXX_FLAGS} -std=c++14")
   add_definitions(-DCOMPILEDWITHC11)
   message(STATUS "Using flag -std=c++14.")
elseif(COMPILER_SUPPORTS_CXX0X)
   set(CMAKE_CXX_FLAGS "${CMAKE_CXX_FLAGS} -std=c++0x")
   add_definitions(-DCOMPILEDWITHC0X)
   message(STATUS "Using flag -std=c++0x.")
else()
   message(FATAL_ERROR "The compiler ${CMAKE_CXX_COMPILER} has no C++14 support. Please use a different C++ compiler.")
endif()

LIST(APPEND CMAKE_MODULE_PATH ${PROJECT_SOURCE_DIR}/cmake_modules)

find_package(OpenCV 4)
if(NOT OpenCV_FOUND)
  find_package(OpenCV 3.2)
  if(NOT OpenCV_FOUND)
    message(FATAL_ERROR "OpenCV > 3.2 not found.")
  endif()
endif()

MESSAGE("OPENCV VERSION:")
MESSAGE(${OpenCV_VERSION})

find_package(Eigen3 3.1.0 REQUIRED)
set(Pangolin_DIR ${PROJECT_SOURCE_DIR}/../Pangolin/build)

find_package(Pangolin REQUIRED)

include_directories(
${PROJECT_SOURCE_DIR}
${PROJECT_SOURCE_DIR}/include
${PROJECT_SOURCE_DIR}/include/CameraModels
${PROJECT_SOURCE_DIR}/Thirdparty/Sophus
${EIGEN3_INCLUDE_DIR}
${Pangolin_INCLUDE_DIRS}
)

set(CMAKE_LIBRARY_OUTPUT_DIRECTORY ${PROJECT_SOURCE_DIR}/lib)

add_library(${PROJECT_NAME} SHARED
src/System.cc
src/Tracking.cc
src/LocalMapping.cc
src/LoopClosing.cc
src/ORBextractor.cc
src/ORBmatcher.cc
src/FrameDrawer.cc
src/Converter.cc
src/MapPoint.cc
src/KeyFrame.cc
src/Atlas.cc
src/Map.cc
src/MapDrawer.cc
src/Optimizer.cc
src/Frame.cc
src/KeyFrameDatabase.cc
src/Sim3Solver.cc
src/Viewer.cc
src/ImuTypes.cc
src/G2oTypes.cc
src/CameraModels/Pinhole.cpp
src/CameraModels/KannalaBrandt8.cpp
src/OptimizableTypes.cpp
src/MLPnPsolver.cpp
src/GeometricTools.cc
src/TwoViewReconstruction.cc
src/Config.cc
src/Settings.cc
include/System.h
include/Tracking.h
include/LocalMapping.h
include/LoopClosing.h
include/ORBextractor.h
include/ORBmatcher.h
include/FrameDrawer.h
include/Converter.h
include/MapPoint.h
include/KeyFrame.h
include/Atlas.h
include/Map.h
include/MapDrawer.h
include/Optimizer.h
include/Frame.h
include/KeyFrameDatabase.h
include/Sim3Solver.h
include/Viewer.h
include/ImuTypes.h
include/G2oTypes.h
include/CameraModels/GeometricCamera.h
include/CameraModels/Pinhole.h
include/CameraModels/KannalaBrandt8.h
include/OptimizableTypes.h
include/MLPnPsolver.h
include/GeometricTools.h
include/TwoViewReconstruction.h
include/SerializationUtils.h
include/Config.h
include/Settings.h)

# add_subdirectory(Thirdparty/g2o)

target_link_libraries(${PROJECT_NAME}
${OpenCV_LIBS}
${EIGEN3_LIBS}
${Pangolin_LIBRARIES}
${PROJECT_SOURCE_DIR}/Thirdparty/DBoW2/lib/libDBoW2.so
${PROJECT_SOURCE_DIR}/Thirdparty/g2o/lib/libg2o.so
-lboost_serialization
-lboost_filesystem
-lcrypto
)

<<<<<<< HEAD

# Build examples
=======
# If RealSense SDK is found the library is added and its examples compiled
if(realsense2_FOUND)
    include_directories(${PROJECT_NAME}
    ${realsense_INCLUDE_DIR}
    )
    target_link_libraries(${PROJECT_NAME}
    ${realsense2_LIBRARY}
    )
    
    set(CMAKE_RUNTIME_OUTPUT_DIRECTORY ${PROJECT_SOURCE_DIR}/bin)
    add_executable(rec_realsense
       initialAttempt/record_realsense.cc)
    target_link_libraries(rec_realsense ${PROJECT_NAME})
endif()


# Build examples



>>>>>>> c4378464
      
set(CMAKE_RUNTIME_OUTPUT_DIRECTORY ${PROJECT_SOURCE_DIR}/initialAttempt)
add_executable(mono_file
        initialAttempt/mono_fromFiles.cc)
target_link_libraries(mono_file ${PROJECT_NAME})

set(CMAKE_RUNTIME_OUTPUT_DIRECTORY ${PROJECT_SOURCE_DIR}/bin)
      add_executable(rgbd_fromFiles
         initialAttempt/rgbd_fromFiles.cc)
      target_link_libraries(rgbd_fromFiles ${PROJECT_NAME})

# set(CMAKE_RUNTIME_OUTPUT_DIRECTORY ${PROJECT_SOURCE_DIR}/initialAttempt)
# add_executable(no_imu_test
#         initialAttempt/rgbd_noimu.cc)
# target_link_libraries(no_imu_test ${PROJECT_NAME})
set(CMAKE_RUNTIME_OUTPUT_DIRECTORY ${PROJECT_SOURCE_DIR}/bin)
add_executable(viam_main_v1
        viam-main-dir/main_v1.cc)
target_link_libraries(viam_main_v1 ${PROJECT_NAME})
<|MERGE_RESOLUTION|>--- conflicted
+++ resolved
@@ -117,8 +117,6 @@
 include/Config.h
 include/Settings.h)
 
-# add_subdirectory(Thirdparty/g2o)
-
 target_link_libraries(${PROJECT_NAME}
 ${OpenCV_LIBS}
 ${EIGEN3_LIBS}
@@ -130,31 +128,8 @@
 -lcrypto
 )
 
-<<<<<<< HEAD
 
 # Build examples
-=======
-# If RealSense SDK is found the library is added and its examples compiled
-if(realsense2_FOUND)
-    include_directories(${PROJECT_NAME}
-    ${realsense_INCLUDE_DIR}
-    )
-    target_link_libraries(${PROJECT_NAME}
-    ${realsense2_LIBRARY}
-    )
-    
-    set(CMAKE_RUNTIME_OUTPUT_DIRECTORY ${PROJECT_SOURCE_DIR}/bin)
-    add_executable(rec_realsense
-       initialAttempt/record_realsense.cc)
-    target_link_libraries(rec_realsense ${PROJECT_NAME})
-endif()
-
-
-# Build examples
-
-
-
->>>>>>> c4378464
       
 set(CMAKE_RUNTIME_OUTPUT_DIRECTORY ${PROJECT_SOURCE_DIR}/initialAttempt)
 add_executable(mono_file
