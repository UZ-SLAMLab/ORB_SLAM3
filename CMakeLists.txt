--- conflicted
+++ resolved
@@ -218,13 +218,10 @@
         Examples/Monocular/mono_mimir.cc)
 target_link_libraries(mono_mimir ${PROJECT_NAME})
 
-<<<<<<< HEAD
-=======
 add_executable(mono_subpipe
         Examples/Monocular/mono_subpipe.cc)
 target_link_libraries(mono_subpipe ${PROJECT_NAME})
 
->>>>>>> e7db2089
 if(realsense2_FOUND)
     add_executable(mono_realsense_t265
             Examples/Monocular/mono_realsense_t265.cc)
