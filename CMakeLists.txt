cmake_minimum_required(VERSION 2.8)
project(ORB_SLAM3)

IF(NOT CMAKE_BUILD_TYPE)
  SET(CMAKE_BUILD_TYPE Release)
ENDIF()

MESSAGE("Build type: " ${CMAKE_BUILD_TYPE})

set(CMAKE_C_FLAGS "${CMAKE_C_FLAGS}  -Wall   -O3")
set(CMAKE_CXX_FLAGS "${CMAKE_CXX_FLAGS} -Wall   -O3")
set(CMAKE_C_FLAGS_RELEASE "${CMAKE_C_FLAGS_RELEASE} -march=native")
set(CMAKE_CXX_FLAGS_RELEASE "${CMAKE_CXX_FLAGS_RELEASE} -march=native")
<<<<<<< HEAD
option(TEST_REPEATABLE "Synchronize threads such that runs are repeatable." OFF)
if(TEST_REPEATABLE)
   message(STATUS "ADD TEST_REPEATABLE")
   add_definitions(-DTEST_REPEATABLE)
=======
option(USE_GRAPHICS "Enable using graphincs" ON)
if(USE_GRAPHICS)
   message(STATUS "ADD USE_GRAPHICS")
   add_definitions(-DUSE_GRAPHICS)
>>>>>>> f0d57fe8
endif()

# Check C++11 or C++0x support
include(CheckCXXCompilerFlag)
CHECK_CXX_COMPILER_FLAG("-std=c++14" COMPILER_SUPPORTS_CXX14)
CHECK_CXX_COMPILER_FLAG("-std=c++0x" COMPILER_SUPPORTS_CXX0X)
if(COMPILER_SUPPORTS_CXX14)
   set(CMAKE_CXX_FLAGS "${CMAKE_CXX_FLAGS} -std=c++14")
   add_definitions(-DCOMPILEDWITHC11) #code seems to have macros which need this
   add_definitions(-DCOMPILEDWITHC14)
   message(STATUS "Using flag -std=c++14.")
elseif(COMPILER_SUPPORTS_CXX0X)
   set(CMAKE_CXX_FLAGS "${CMAKE_CXX_FLAGS} -std=c++0x")
   add_definitions(-DCOMPILEDWITHC0X)
   message(STATUS "Using flag -std=c++0x.")
else()
   message(FATAL_ERROR "The compiler ${CMAKE_CXX_COMPILER} has no C++11 support. Please use a different C++ compiler.")
endif()

LIST(APPEND CMAKE_MODULE_PATH ${PROJECT_SOURCE_DIR}/cmake_modules)

find_package(OpenCV 4.2)
   if(NOT OpenCV_FOUND)
      message(FATAL_ERROR "OpenCV > 4.4 not found.")
   endif()

MESSAGE("OPENCV VERSION:")
MESSAGE(${OpenCV_VERSION})

find_package(Eigen3 3.1.0 REQUIRED)
if(USE_GRAPHICS)
find_package(Pangolin REQUIRED)
endif()
find_package(realsense2)
find_package(Boost)

include_directories(
${PROJECT_SOURCE_DIR}
${PROJECT_SOURCE_DIR}/include
${PROJECT_SOURCE_DIR}/include/CameraModels
${PROJECT_SOURCE_DIR}/Thirdparty/Sophus
${EIGEN3_INCLUDE_DIR}
${Pangolin_INCLUDE_DIRS}
${Boost_INCLUDE_DIR}
)

set(CMAKE_LIBRARY_OUTPUT_DIRECTORY ${PROJECT_SOURCE_DIR}/lib)

add_library(${PROJECT_NAME} SHARED
src/System.cc
src/Tracking.cc
src/LocalMapping.cc
src/LoopClosing.cc
src/ORBextractor.cc
src/ORBmatcher.cc
src/Converter.cc
src/MapPoint.cc
src/KeyFrame.cc
src/Atlas.cc
src/Map.cc
src/Optimizer.cc
src/Frame.cc
src/KeyFrameDatabase.cc
src/Sim3Solver.cc
src/ImuTypes.cc
src/G2oTypes.cc
src/CameraModels/Pinhole.cpp
src/CameraModels/KannalaBrandt8.cpp
src/OptimizableTypes.cpp
src/MLPnPsolver.cpp
src/GeometricTools.cc
src/TwoViewReconstruction.cc
src/Config.cc
src/Settings.cc
include/System.h
include/Tracking.h
include/LocalMapping.h
include/LoopClosing.h
include/ORBextractor.h
include/ORBmatcher.h
include/Converter.h
include/MapPoint.h
include/KeyFrame.h
include/Atlas.h
include/Map.h
include/Optimizer.h
include/Frame.h
include/KeyFrameDatabase.h
include/Sim3Solver.h
include/ImuTypes.h
include/G2oTypes.h
include/CameraModels/GeometricCamera.h
include/CameraModels/Pinhole.h
include/CameraModels/KannalaBrandt8.h
include/OptimizableTypes.h
include/MLPnPsolver.h
include/GeometricTools.h
include/TwoViewReconstruction.h
include/SerializationUtils.h
include/Config.h
include/Settings.h)

if(USE_GRAPHICS)
    target_sources(${PROJECT_NAME} PRIVATE 
    src/FrameDrawer.cc
    src/MapDrawer.cc
    src/Viewer.cc
    include/FrameDrawer.h
    include/MapDrawer.h
    include/Viewer.h
    )
endif()

add_subdirectory(Thirdparty/DBoW2)
add_subdirectory(Thirdparty/g2o)

target_link_libraries(${PROJECT_NAME}
${OpenCV_LIBS}
${EIGEN3_LIBS}
${Pangolin_LIBRARIES}
${PROJECT_SOURCE_DIR}/lib/libDBoW2.so
${PROJECT_SOURCE_DIR}/Thirdparty/g2o/lib/libg2o.so
-lboost_serialization
-lcrypto
)

# If RealSense SDK is found the library is added and its examples compiled
if(realsense2_FOUND)
    include_directories(${PROJECT_NAME}
    ${realsense_INCLUDE_DIR}
    )
    target_link_libraries(${PROJECT_NAME}
    ${realsense2_LIBRARY}
    )
endif()


# Build examples

# RGB-D examples
set(CMAKE_RUNTIME_OUTPUT_DIRECTORY ${PROJECT_SOURCE_DIR}/Examples/RGB-D)

add_executable(rgbd_tum
        Examples/RGB-D/rgbd_tum.cc)
target_link_libraries(rgbd_tum ${PROJECT_NAME})

if(realsense2_FOUND)
    add_executable(rgbd_realsense_D435i
            Examples/RGB-D/rgbd_realsense_D435i.cc)
    target_link_libraries(rgbd_realsense_D435i ${PROJECT_NAME})
endif()


# RGB-D inertial examples
set(CMAKE_RUNTIME_OUTPUT_DIRECTORY ${PROJECT_SOURCE_DIR}/Examples/RGB-D-Inertial)

if(realsense2_FOUND)
    add_executable(rgbd_inertial_realsense_D435i
            Examples/RGB-D-Inertial/rgbd_inertial_realsense_D435i.cc)
    target_link_libraries(rgbd_inertial_realsense_D435i ${PROJECT_NAME})
endif()

#Stereo examples
set(CMAKE_RUNTIME_OUTPUT_DIRECTORY ${PROJECT_SOURCE_DIR}/Examples/Stereo)

add_executable(stereo_kitti
        Examples/Stereo/stereo_kitti.cc)
target_link_libraries(stereo_kitti ${PROJECT_NAME})

add_executable(stereo_euroc
        Examples/Stereo/stereo_euroc.cc)
target_link_libraries(stereo_euroc ${PROJECT_NAME})

add_executable(stereo_tum_vi
        Examples/Stereo/stereo_tum_vi.cc)
target_link_libraries(stereo_tum_vi ${PROJECT_NAME})

if(realsense2_FOUND)
    add_executable(stereo_realsense_t265
            Examples/Stereo/stereo_realsense_t265.cc)
    target_link_libraries(stereo_realsense_t265 ${PROJECT_NAME})

    add_executable(stereo_realsense_D435i
            Examples/Stereo/stereo_realsense_D435i.cc)
    target_link_libraries(stereo_realsense_D435i ${PROJECT_NAME})
endif()

#Monocular examples
set(CMAKE_RUNTIME_OUTPUT_DIRECTORY ${PROJECT_SOURCE_DIR}/Examples/Monocular)

add_executable(mono_tum
        Examples/Monocular/mono_tum.cc)
target_link_libraries(mono_tum ${PROJECT_NAME})

add_executable(mono_kitti
        Examples/Monocular/mono_kitti.cc)
target_link_libraries(mono_kitti ${PROJECT_NAME})

add_executable(mono_euroc
        Examples/Monocular/mono_euroc.cc)
target_link_libraries(mono_euroc ${PROJECT_NAME})

add_executable(mono_tum_vi
        Examples/Monocular/mono_tum_vi.cc)
target_link_libraries(mono_tum_vi ${PROJECT_NAME})

if(realsense2_FOUND)
    add_executable(mono_realsense_t265
            Examples/Monocular/mono_realsense_t265.cc)
    target_link_libraries(mono_realsense_t265 ${PROJECT_NAME})

    add_executable(mono_realsense_D435i
            Examples/Monocular/mono_realsense_D435i.cc)
    target_link_libraries(mono_realsense_D435i ${PROJECT_NAME})
endif()

#Monocular inertial examples
set(CMAKE_RUNTIME_OUTPUT_DIRECTORY ${PROJECT_SOURCE_DIR}/Examples/Monocular-Inertial)

add_executable(mono_inertial_euroc
        Examples/Monocular-Inertial/mono_inertial_euroc.cc)
target_link_libraries(mono_inertial_euroc ${PROJECT_NAME})

add_executable(mono_inertial_tum_vi
        Examples/Monocular-Inertial/mono_inertial_tum_vi.cc)
target_link_libraries(mono_inertial_tum_vi ${PROJECT_NAME})

if(realsense2_FOUND)
    add_executable(mono_inertial_realsense_t265
            Examples/Monocular-Inertial/mono_inertial_realsense_t265.cc)
    target_link_libraries(mono_inertial_realsense_t265 ${PROJECT_NAME})

    add_executable(mono_inertial_realsense_D435i
            Examples/Monocular-Inertial/mono_inertial_realsense_D435i.cc)
    target_link_libraries(mono_inertial_realsense_D435i ${PROJECT_NAME})
endif()

#Stereo Inertial examples
set(CMAKE_RUNTIME_OUTPUT_DIRECTORY ${PROJECT_SOURCE_DIR}/Examples/Stereo-Inertial)

add_executable(stereo_inertial_euroc
        Examples/Stereo-Inertial/stereo_inertial_euroc.cc)
target_link_libraries(stereo_inertial_euroc ${PROJECT_NAME})

add_executable(stereo_inertial_tum_vi
        Examples/Stereo-Inertial/stereo_inertial_tum_vi.cc)
target_link_libraries(stereo_inertial_tum_vi ${PROJECT_NAME})

if(realsense2_FOUND)
    add_executable(stereo_inertial_realsense_t265
            Examples/Stereo-Inertial/stereo_inertial_realsense_t265.cc)
    target_link_libraries(stereo_inertial_realsense_t265 ${PROJECT_NAME})

    add_executable(stereo_inertial_realsense_D435i
            Examples/Stereo-Inertial/stereo_inertial_realsense_D435i.cc)
    target_link_libraries(stereo_inertial_realsense_D435i ${PROJECT_NAME})
endif()

set(CMAKE_RUNTIME_OUTPUT_DIRECTORY ${PROJECT_SOURCE_DIR}/Examples/Calibration)
if(realsense2_FOUND)
    add_executable(recorder_realsense_D435i
            Examples/Calibration/recorder_realsense_D435i.cc)
    target_link_libraries(recorder_realsense_D435i ${PROJECT_NAME})

    add_executable(recorder_realsense_T265
            Examples/Calibration/recorder_realsense_T265.cc)
    target_link_libraries(recorder_realsense_T265 ${PROJECT_NAME})
endif()

#Old examples

# RGB-D examples
set(CMAKE_RUNTIME_OUTPUT_DIRECTORY ${PROJECT_SOURCE_DIR}/Examples_old/RGB-D)

add_executable(rgbd_tum_old
        Examples_old/RGB-D/rgbd_tum.cc)
target_link_libraries(rgbd_tum_old ${PROJECT_NAME})

if(realsense2_FOUND)
    add_executable(rgbd_realsense_D435i_old
            Examples_old/RGB-D/rgbd_realsense_D435i.cc)
    target_link_libraries(rgbd_realsense_D435i_old ${PROJECT_NAME})
endif()


# RGB-D inertial examples
set(CMAKE_RUNTIME_OUTPUT_DIRECTORY ${PROJECT_SOURCE_DIR}/Examples_old/RGB-D-Inertial)

if(realsense2_FOUND)
    add_executable(rgbd_inertial_realsense_D435i_old
            Examples_old/RGB-D-Inertial/rgbd_inertial_realsense_D435i.cc)
    target_link_libraries(rgbd_inertial_realsense_D435i_old ${PROJECT_NAME})
endif()

#Stereo examples
set(CMAKE_RUNTIME_OUTPUT_DIRECTORY ${PROJECT_SOURCE_DIR}/Examples_old/Stereo)

add_executable(stereo_kitti_old
        Examples_old/Stereo/stereo_kitti.cc)
target_link_libraries(stereo_kitti_old ${PROJECT_NAME})

add_executable(stereo_euroc_old
        Examples_old/Stereo/stereo_euroc.cc)
target_link_libraries(stereo_euroc_old ${PROJECT_NAME})

add_executable(stereo_tum_vi_old
        Examples_old/Stereo/stereo_tum_vi.cc)
target_link_libraries(stereo_tum_vi_old ${PROJECT_NAME})

if(realsense2_FOUND)
    add_executable(stereo_realsense_t265_old
            Examples_old/Stereo/stereo_realsense_t265.cc)
    target_link_libraries(stereo_realsense_t265_old ${PROJECT_NAME})

    add_executable(stereo_realsense_D435i_old
            Examples_old/Stereo/stereo_realsense_D435i.cc)
    target_link_libraries(stereo_realsense_D435i_old ${PROJECT_NAME})
endif()

#Monocular examples
set(CMAKE_RUNTIME_OUTPUT_DIRECTORY ${PROJECT_SOURCE_DIR}/Examples_old/Monocular)

add_executable(mono_tum_old
        Examples_old/Monocular/mono_tum.cc)
target_link_libraries(mono_tum_old ${PROJECT_NAME})

add_executable(mono_kitti_old
        Examples_old/Monocular/mono_kitti.cc)
target_link_libraries(mono_kitti_old ${PROJECT_NAME})

add_executable(mono_euroc_old
        Examples_old/Monocular/mono_euroc.cc)
target_link_libraries(mono_euroc_old ${PROJECT_NAME})

add_executable(mono_tum_vi_old
        Examples_old/Monocular/mono_tum_vi.cc)
target_link_libraries(mono_tum_vi_old ${PROJECT_NAME})

if(realsense2_FOUND)
    add_executable(mono_realsense_t265_old
            Examples_old/Monocular/mono_realsense_t265.cc)
    target_link_libraries(mono_realsense_t265_old ${PROJECT_NAME})

    add_executable(mono_realsense_D435i_old
            Examples_old/Monocular/mono_realsense_D435i.cc)
    target_link_libraries(mono_realsense_D435i_old ${PROJECT_NAME})
endif()

#Monocular inertial examples
set(CMAKE_RUNTIME_OUTPUT_DIRECTORY ${PROJECT_SOURCE_DIR}/Examples_old/Monocular-Inertial)

add_executable(mono_inertial_euroc_old
        Examples_old/Monocular-Inertial/mono_inertial_euroc.cc)
target_link_libraries(mono_inertial_euroc_old ${PROJECT_NAME})

add_executable(mono_inertial_tum_vi_old
        Examples_old/Monocular-Inertial/mono_inertial_tum_vi.cc)
target_link_libraries(mono_inertial_tum_vi_old ${PROJECT_NAME})

if(realsense2_FOUND)
    add_executable(mono_inertial_realsense_t265_old
            Examples_old/Monocular-Inertial/mono_inertial_realsense_t265.cc)
    target_link_libraries(mono_inertial_realsense_t265_old ${PROJECT_NAME})

    add_executable(mono_inertial_realsense_D435i_old
            Examples_old/Monocular-Inertial/mono_inertial_realsense_D435i.cc)
    target_link_libraries(mono_inertial_realsense_D435i_old ${PROJECT_NAME})
endif()

#Stereo Inertial examples
set(CMAKE_RUNTIME_OUTPUT_DIRECTORY ${PROJECT_SOURCE_DIR}/Examples_old/Stereo-Inertial)

add_executable(stereo_inertial_euroc_old
        Examples_old/Stereo-Inertial/stereo_inertial_euroc.cc)
target_link_libraries(stereo_inertial_euroc_old ${PROJECT_NAME})

add_executable(stereo_inertial_tum_vi_old
        Examples_old/Stereo-Inertial/stereo_inertial_tum_vi.cc)
target_link_libraries(stereo_inertial_tum_vi_old ${PROJECT_NAME})

if(realsense2_FOUND)
    add_executable(stereo_inertial_realsense_t265_old
            Examples_old/Stereo-Inertial/stereo_inertial_realsense_t265.cc)
    target_link_libraries(stereo_inertial_realsense_t265_old ${PROJECT_NAME})

    add_executable(stereo_inertial_realsense_D435i_old
            Examples_old/Stereo-Inertial/stereo_inertial_realsense_D435i.cc)
    target_link_libraries(stereo_inertial_realsense_D435i_old ${PROJECT_NAME})
endif()<|MERGE_RESOLUTION|>--- conflicted
+++ resolved
@@ -11,17 +11,15 @@
 set(CMAKE_CXX_FLAGS "${CMAKE_CXX_FLAGS} -Wall   -O3")
 set(CMAKE_C_FLAGS_RELEASE "${CMAKE_C_FLAGS_RELEASE} -march=native")
 set(CMAKE_CXX_FLAGS_RELEASE "${CMAKE_CXX_FLAGS_RELEASE} -march=native")
-<<<<<<< HEAD
 option(TEST_REPEATABLE "Synchronize threads such that runs are repeatable." OFF)
 if(TEST_REPEATABLE)
    message(STATUS "ADD TEST_REPEATABLE")
    add_definitions(-DTEST_REPEATABLE)
-=======
+endif()
 option(USE_GRAPHICS "Enable using graphincs" ON)
 if(USE_GRAPHICS)
    message(STATUS "ADD USE_GRAPHICS")
    add_definitions(-DUSE_GRAPHICS)
->>>>>>> f0d57fe8
 endif()
 
 # Check C++11 or C++0x support
