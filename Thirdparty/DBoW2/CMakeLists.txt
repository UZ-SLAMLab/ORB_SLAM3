cmake_minimum_required(VERSION 2.8)
project(DBoW2)

# Compiler specific options for gcc
if (CMAKE_CXX_COMPILER_ID MATCHES "Clang" OR CMAKE_CXX_COMPILER_ID MATCHES "GNU")
  set(CMAKE_C_FLAGS "${CMAKE_C_FLAGS}  -Wall  -O3 -march=native ")
  set(CMAKE_CXX_FLAGS "${CMAKE_CXX_FLAGS} -Wall  -O3 -march=native")
endif()
# Compiler specific options for MSVC
if (CMAKE_CXX_COMPILER_ID MATCHES "MSVC")
  set(CMAKE_C_FLAGS "${CMAKE_C_FLAGS} /W3")
  set(CMAKE_CXX_FLAGS "${CMAKE_CXX_FLAGS} /W3")
endif()

set(HDRS_DBOW2
  DBoW2/BowVector.h
  DBoW2/FORB.h
  DBoW2/FClass.h
  DBoW2/FeatureVector.h
  DBoW2/ScoringObject.h
  DBoW2/TemplatedVocabulary.h)
set(SRCS_DBOW2
  DBoW2/BowVector.cpp
  DBoW2/FORB.cpp
  DBoW2/FeatureVector.cpp
  DBoW2/ScoringObject.cpp)

set(HDRS_DUTILS
  DUtils/Random.h
  DUtils/Timestamp.h)
set(SRCS_DUTILS
  DUtils/Random.cpp
  DUtils/Timestamp.cpp)

<<<<<<< HEAD
set(DBOW2_LIB_TYPE SHARED)
IF(WIN32)
  SET(DBOW2_LIB_TYPE STATIC)
ENDIF(WIN32)

add_library(DBoW2 ${DBOW2_LIB_TYPE} ${SRCS_DBOW2} ${SRCS_DUTILS})
set(CMAKE_ARCHIVE_OUTPUT_DIRECTORY ${PROJECT_SOURCE_DIR}/lib)
set(CMAKE_LIBRARY_OUTPUT_DIRECTORY ${PROJECT_SOURCE_DIR}/lib)
set(CMAKE_RUNTIME_OUTPUT_DIRECTORY ${PROJECT_SOURCE_DIR}/bin)

# add OpenCV
find_package(OpenCV 3 QUIET)
if(NOT OpenCV_FOUND)
  find_package(OpenCV 4 QUIET)
  if(NOT OpenCV_FOUND)
    find_package(OpenCV 2.4.3 QUIET)
    if(NOT OpenCV_FOUND)
      message(FATAL_ERROR "OpenCV > 2.4.3 not found.")
    endif()
  endif()
=======
find_package(OpenCV 4.0 QUIET)
if(NOT OpenCV_FOUND)
   find_package(OpenCV 3.0 QUIET)
   if(NOT OpenCV_FOUND)
      message(FATAL_ERROR "OpenCV > 3.0 not found.")
   endif()
>>>>>>> 093173ba
endif()
MESSAGE(STATUS "OpenCV VERSION: ${OpenCV_VERSION}")
include_directories(${OpenCV_INCLUDE_DIRS})
target_link_libraries(DBoW2 ${OpenCV_LIBS})

# add Boost
find_package(Boost REQUIRED COMPONENTS serialization)
MESSAGE(STATUS "Boost_LIBRARIES: ${Boost_LIBRARIES}")
target_link_libraries(DBoW2 ${Boost_LIBRARIES})<|MERGE_RESOLUTION|>--- conflicted
+++ resolved
@@ -3,8 +3,8 @@
 
 # Compiler specific options for gcc
 if (CMAKE_CXX_COMPILER_ID MATCHES "Clang" OR CMAKE_CXX_COMPILER_ID MATCHES "GNU")
-  set(CMAKE_C_FLAGS "${CMAKE_C_FLAGS}  -Wall  -O3 -march=native ")
-  set(CMAKE_CXX_FLAGS "${CMAKE_CXX_FLAGS} -Wall  -O3 -march=native")
+  set(CMAKE_C_FLAGS "${CMAKE_C_FLAGS} -Wall -O3 -march=native")
+  set(CMAKE_CXX_FLAGS "${CMAKE_CXX_FLAGS} -Wall -O3 -march=native")
 endif()
 # Compiler specific options for MSVC
 if (CMAKE_CXX_COMPILER_ID MATCHES "MSVC")
@@ -32,7 +32,6 @@
   DUtils/Random.cpp
   DUtils/Timestamp.cpp)
 
-<<<<<<< HEAD
 set(DBOW2_LIB_TYPE SHARED)
 IF(WIN32)
   SET(DBOW2_LIB_TYPE STATIC)
@@ -44,23 +43,15 @@
 set(CMAKE_RUNTIME_OUTPUT_DIRECTORY ${PROJECT_SOURCE_DIR}/bin)
 
 # add OpenCV
-find_package(OpenCV 3 QUIET)
+find_package(OpenCV 4 QUIET)
 if(NOT OpenCV_FOUND)
-  find_package(OpenCV 4 QUIET)
+  find_package(OpenCV 3 QUIET)
   if(NOT OpenCV_FOUND)
     find_package(OpenCV 2.4.3 QUIET)
     if(NOT OpenCV_FOUND)
       message(FATAL_ERROR "OpenCV > 2.4.3 not found.")
     endif()
   endif()
-=======
-find_package(OpenCV 4.0 QUIET)
-if(NOT OpenCV_FOUND)
-   find_package(OpenCV 3.0 QUIET)
-   if(NOT OpenCV_FOUND)
-      message(FATAL_ERROR "OpenCV > 3.0 not found.")
-   endif()
->>>>>>> 093173ba
 endif()
 MESSAGE(STATUS "OpenCV VERSION: ${OpenCV_VERSION}")
 include_directories(${OpenCV_INCLUDE_DIRS})
